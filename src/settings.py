--- conflicted
+++ resolved
@@ -52,37 +52,7 @@
     'tool': (40, SCREEN_HEIGHT - 15),
     'seed': (70, SCREEN_HEIGHT - 5)}
 
-# SALE_PRICES = {
-#     'wood': 4,
-#     'apple': 2,
-#     'corn': 10,
-#     'tomato': 20
-# }
-
-# PURCHASE_PRICES = {
-#     'corn seed': 4,
-#     'tomato seed': 5
-# }
-
 APPLE_POS = {
     'small': [(18, 17), (30, 37), (12, 50), (30, 45), (20, 30), (30, 10)],
     'default': [(30, 24), (60, 65), (50, 50), (16, 40), (45, 50), (42, 70)]
 }
-<<<<<<< HEAD
-=======
-
-
-class GameState(Enum):
-    MAIN_MENU = 0
-    LEVEL = 1
-    PAUSE = 2
-    SETTINGS = 3
-    SHOP = 4
-    EXIT = 5
-    GAME_OVER = 6
-    WIN = 7
-    CREDITS = 8
-
-CHARS_PER_LINE = 45
-TB_SIZE = (493, 264)
->>>>>>> 185ddb84
