--- conflicted
+++ resolved
@@ -49,29 +49,4 @@
 }
 
 CHARS_PER_LINE = 45
-<<<<<<< HEAD
-TB_SIZE = (493, 264)
-
-KEYBINDS = {
-    'up': {'type': "key", 'value': pygame.K_UP, 'text': "Up"},
-    'down': {'type': "key", 'value': pygame.K_DOWN, 'text': "Down"},
-    'left': {'type': "key", 'value': pygame.K_LEFT, 'text': "Left"},
-    'right': {'type': "key", 'value': pygame.K_RIGHT, 'text': "Right"},
-
-    # References to the arrow keys that will only be True in Player.update_controls() when they are first pressed,
-    #  contrary to the first reference which is True as long as the buttons are being held down
-    'key_up': {'type': "key", 'value': pygame.K_UP, 'text': "Up"},
-    'key_down': {'type': "key", 'value': pygame.K_DOWN, 'text': "Down"},
-    'key_left': {'type': "key", 'value': pygame.K_LEFT, 'text': "Left"},
-    'key_right': {'type': "key", 'value': pygame.K_RIGHT, 'text': "Right"},
-
-    'use': {'type': "key", 'value': pygame.K_SPACE, 'text': "Use"},
-    'next tool': {'type': "key", 'value': pygame.K_TAB, 'text': "Cycle Tools"},
-    'next seed': {'type': "key", 'value': pygame.K_LSHIFT, 'text': "Cycle Seeds"},
-    'plant': {'type': "key", 'value': pygame.K_RETURN, 'text': "Plant Current Seed"},
-    'interact': {'type': "key", 'value': pygame.K_i, 'text': "Interact"},
-    "emote wheel": {"type": "key", "value": pygame.K_e, 'text': "Open Emote Wheel"}
-}
-=======
-TB_SIZE = (493, 264)
->>>>>>> 8a6edcee
+TB_SIZE = (493, 264)