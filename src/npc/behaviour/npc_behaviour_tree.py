from __future__ import annotations

import random
from dataclasses import dataclass
from enum import Enum
from typing import Callable

import pygame

<<<<<<< HEAD
from src.enums import FarmingTool, ItemToUse, SeedType, Direction
from src.npc.behaviour.ai_behaviour_tree_base import (
    Context, NodeWrapper, Selector, Sequence, Condition, Action
=======
from src.enums import FarmingTool, ItemToUse
from src.npc.bases.npc_base import NPCBase
from src.npc.behaviour.ai_behaviour_tree_base import (
    Action,
    Condition,
    Context,
    Selector,
    Sequence,
>>>>>>> cc8d106d
)
from src.settings import SCALED_TILE_SIZE
from src.sprites.objects.tree import Tree
from src.support import near_tiles, distance


class NPCSharedContext:
    targets = set()


@dataclass
class NPCIndividualContext(Context):
    npc: NPCBase


def walk_to_pos(context: NPCIndividualContext,
                target_position: tuple[int, int],
                on_path_completion: Callable[[], None] = None):
    """
    :return: True if path has successfully been created, otherwise False
    """

    if target_position in NPCSharedContext.targets:
        return False

    if context.npc.create_path_to_tile(target_position):
        if len(context.npc.pf_path) > 1:
            facing = (
                context.npc.pf_path[-1][0] - context.npc.pf_path[-2][0],
                context.npc.pf_path[-1][1] - context.npc.pf_path[-2][1]
            )
        else:
            facing = (
                context.npc.pf_path[-1][0]
                - context.npc.rect.centerx / SCALED_TILE_SIZE,
                context.npc.pf_path[-1][1]
                - context.npc.rect.centery / SCALED_TILE_SIZE
            )

        facing = (facing[0], 0) \
            if abs(facing[0]) > abs(facing[1]) \
            else (0, facing[1])

        NPCSharedContext.targets.add(target_position)

        @context.npc.on_path_completion
        def inner():
            context.npc.direction.update(facing)
            context.npc.get_facing_direction()
            context.npc.direction.update((0, 0))

            if on_path_completion is not None:
                on_path_completion()

        @context.npc.on_stop_moving
        def inner():
            NPCSharedContext.targets.discard(target_position)

        return True
    return False


def wander(context: NPCIndividualContext) -> bool:
    """
    Makes the NPC wander to a random location in a 5 tile radius.
    :return: True if path has successfully been created, otherwise False
    """

    # current NPC position on the tilemap
    tile_coord = context.npc.get_tile_pos()

    for pos in near_tiles(tile_coord, 3, shuffle=True):
        if context.npc.create_path_to_tile(pos):
            return True

    return False


# region farming-exclusive logic
def will_farm(context: NPCIndividualContext) -> bool:
    """
<<<<<<< HEAD
    2 in 3 chance to go farming instead of wandering around
    :return: 2/3 true | 1/3 false
    """
    return random.randint(0, 2) < 2


def will_harvest_plant(context: NPCIndividualContext) -> bool:
    return (len(context.npc.soil_layer.harvestable_tiles)
            and random.randint(0, 2) == 2)


def harvest_plant(context: NPCIndividualContext) -> bool:
    """
    Finds a random harvestable tile in a radius of 5 around the
    NPC, makes the NPC walk to and harvest it.
    :return: True if such a Tile has been found and the NPC successfully
             created a path towards it, otherwise False
    """
    soil_layer = context.npc.soil_layer
    if not len(soil_layer.harvestable_tiles):
        return False

    radius = 5

    tile_coord = context.npc.get_tile_pos()

    for pos in near_tiles(tile_coord, radius, shuffle=True):
        if pos in soil_layer.harvestable_tiles:
            path_created = walk_to_pos(
                context, pos
            )
            if path_created:
                return True

    return False


def will_create_new_farmland(context: NPCIndividualContext) -> bool:
    """
    :return: True: untilled farmland available AND
    (all other farmland planted and watered OR 1/3), otherwise False
    """
    soil_layer = context.npc.soil_layer

    if not len(soil_layer.untilled_tiles):
        return False

    unplanted_farmland_available = len(soil_layer.unplanted_tiles)
    unwatered_farmland_available = len(soil_layer.unwatered_tiles)

    return (
            unplanted_farmland_available == 0
            and unwatered_farmland_available == 0
    ) or random.randint(0, 2) == 0


def create_new_farmland(context: NPCIndividualContext) -> bool:
    """
    Finds a random untilled but farmable tile, makes the NPC walk to and till
    it. Will prefer Tiles that are adjacent to already tilled Tiles in 6/7 of
    all cases. Will prefer Tiles within a 5 tile radius around the NPC.
    :return: True if such a Tile has been found and the NPC successfully
             created a path towards it, otherwise False
    """
    if not len(context.npc.soil_layer.untilled_tiles):
        return False

    radius = 5

    # current NPC position on the tilemap
    tile_coord = context.npc.get_tile_pos()

    weighted_coords = []
    coords = []

    for pos in near_tiles(tile_coord, radius):
        if pos in context.npc.soil_layer.untilled_tiles:
            if context.npc.soil_layer.tiles.get(pos).pf_weight:
                weighted_coords.append(pos)
            else:
                coords.append(pos)

    w_coords: list[tuple[float, tuple[int, int]]] = []

    for pos in weighted_coords:
        w_coords.append((1 * len(weighted_coords), pos))

    for pos in coords:
        w_coords.append((7 * len(coords), pos))

    order = sorted(
        range(len(w_coords)),
        key=lambda i: random.random() ** (1.0 / w_coords[i][0])
    )

    def on_path_completion():
        context.npc.tool_active = True
        context.npc.current_tool = FarmingTool.HOE
        context.npc.tool_index = context.npc.current_tool.value - 1
        context.npc.frame_index = 0

    for pos in order:
        path_created = walk_to_pos(
            context, w_coords[pos][1],
            on_path_completion=on_path_completion
=======

    tree = None

    @classmethod
    def init(cls):
        """
        Initialises the behaviour tree.
        """
        cls.tree = Selector(
            [
                Sequence(
                    [
                        Condition(cls.will_farm),
                        Selector(
                            [
                                Sequence(
                                    [
                                        Condition(cls.will_create_new_farmland),
                                        Action(cls.create_new_farmland),
                                    ]
                                ),
                                Sequence(
                                    [
                                        Condition(cls.will_plant_tilled_farmland),
                                        Action(cls.plant_random_seed),
                                    ]
                                ),
                                Action(cls.water_farmland),
                            ]
                        ),
                    ]
                ),
                Action(cls.wander),
            ]
        )

    @staticmethod
    def will_farm(context: NPCBehaviourTreeContext) -> bool:
        """
        1 in 3 chance to go farming instead of wandering around
        :return: 1/3 true | 2/3 false
        """
        return random.randint(0, 2) == 0

    @staticmethod
    def will_create_new_farmland(context: NPCBehaviourTreeContext) -> bool:
        """
        :return: True: untilled farmland available AND
        (all other farmland planted and watered OR 1/3), otherwise False
        """
        empty_farmland_available = 0
        unplanted_farmland_available = 0
        unwatered_farmland_available = 0

        for tile in context.npc.soil_layer.tiles.values():
            if tile.farmable and not tile.hoed:
                empty_farmland_available += 1
            if tile.hoed and not tile.planted:
                unplanted_farmland_available += 1
            if tile.planted and not tile.watered:
                unwatered_farmland_available += 1

        if empty_farmland_available <= 0:
            return False

        return (
            unplanted_farmland_available == 0 and unwatered_farmland_available == 0
        ) or random.randint(0, 2) == 0

    @staticmethod
    def create_new_farmland(context: NPCBehaviourTreeContext) -> bool:
        """
        Finds a random untilled but farmable tile,
        makes the NPC walk to and till it.
        :return: True if path has successfully been created, otherwise False
        """
        possible_coordinates = []
        for pos, tile in context.npc.soil_layer.tiles.items():
            if tile.farmable and not tile.hoed:
                possible_coordinates.append(pos)

        if not possible_coordinates:
            return False

        def on_path_completion():
            context.npc.tool_active = True
            context.npc.current_tool = FarmingTool.HOE
            context.npc.tool_index = context.npc.current_tool.value - 1
            context.npc.frame_index = 0

        return NPCBehaviourTree.wander_to_interact(
            context, random.choice(possible_coordinates), on_path_completion
        )

    @staticmethod
    def will_plant_tilled_farmland(context: NPCBehaviourTreeContext) -> bool:
        """
        :return: True if unplanted farmland available AND
        (all other farmland watered OR 3/4), otherwise False
        """
        unplanted_farmland_available = 0
        unwatered_farmland_available = 0

        for tile in context.npc.soil_layer.tiles.values():
            if tile.hoed and not tile.planted:
                unplanted_farmland_available += 1
            if tile.planted and not tile.watered:
                unwatered_farmland_available += 1

        if unplanted_farmland_available <= 0:
            return False

        return unwatered_farmland_available == 0 or random.randint(0, 3) <= 2

    @staticmethod
    def plant_random_seed(context: NPCBehaviourTreeContext) -> bool:
        """
        Finds a random unplanted but tilled tile,
        makes the NPC walk to and plant a random seed on it.
        :return: True if path has successfully been created, otherwise False
        """
        possible_coordinates = []

        for pos, tile in context.npc.soil_layer.tiles.items():
            if tile.hoed and not tile.planted:
                possible_coordinates.append(pos)

        if not possible_coordinates:
            return False

        def on_path_completion():
            context.npc.current_seed = FarmingTool.CORN_SEED
            context.npc.seed_index = (
                context.npc.current_seed.value - FarmingTool.get_first_seed_id().value
            )
            context.npc.use_tool(ItemToUse(1))

        return NPCBehaviourTree.wander_to_interact(
            context, random.choice(possible_coordinates), on_path_completion
>>>>>>> cc8d106d
        )
        if path_created:
            return True

    for pos in sorted(context.npc.soil_layer.untilled_tiles,
                      key=lambda tile: distance(tile, tile_coord)):
        path_created = walk_to_pos(
            context, pos,
            on_path_completion=on_path_completion
        )
        if path_created:
            return True

<<<<<<< HEAD
    return False

=======
    @staticmethod
    def wander_to_interact(
        context: NPCBehaviourTreeContext,
        target_position: tuple[int, int],
        on_path_completion: Callable[[], None],
    ):
        """
        :return: True if path has successfully been created, otherwise False
        """

        if context.npc.create_path_to_tile(target_position):
            if len(context.npc.pf_path) > 1:
                facing = (
                    context.npc.pf_path[-1][0] - context.npc.pf_path[-2][0],
                    context.npc.pf_path[-1][1] - context.npc.pf_path[-2][1],
                )
            else:
                facing = (
                    context.npc.pf_path[-1][0]
                    - context.npc.rect.centerx / SCALED_TILE_SIZE,
                    context.npc.pf_path[-1][1]
                    - context.npc.rect.centery / SCALED_TILE_SIZE,
                )

            facing = (
                (facing[0], 0) if abs(facing[0]) > abs(facing[1]) else (0, facing[1])
            )
>>>>>>> cc8d106d

def will_plant_tilled_farmland(context: NPCIndividualContext) -> bool:
    """
    :return: True if unplanted farmland available AND
    (all other farmland watered OR 3/4), otherwise False
    """
    soil_layer = context.npc.soil_layer

    if not len(soil_layer.unplanted_tiles):
        return False

    unwatered_farmland_available = len(soil_layer.unwatered_tiles)

    return unwatered_farmland_available == 0 or random.randint(0, 3) <= 2


def plant_adjacent_or_random_seed(
        context: NPCIndividualContext
) -> bool:
    """
    Finds a random unplanted but tilled tile, makes the NPC walk to and plant
    a seed on it. Prefers tiles within a 5 tile radius around the NPC.
    The seed selected is dependent on the respective amount of planted
    seeds from all seed types, as well as the seed types that have been
    planted on tiles adjacent to the randomly selected tile.
    :return: True if such a Tile has been found and the NPC successfully
             created a path towards it, otherwise False
    """
    soil_layer = context.npc.soil_layer

    if not len(soil_layer.unplanted_tiles):
        return False

    radius = 5

    tile_coord = context.npc.get_tile_pos()

    def on_path_completion():
        seed_type: FarmingTool | None = None

        # NPCs will only plant a seed from an adjacent tile if every seed
        # type is planted on at least
        # 1/(number of available seed types * 1.5)
        # of all planted tiles
        total_planted = sum(soil_layer.planted_types.values())
        seed_types_count = len(soil_layer.planted_types.keys())

        threshold = total_planted / (seed_types_count * 1.5)

        will_plant_adjacent_seed = (
                not total_planted or
                all([seed_type > threshold
                     for seed_type in soil_layer.planted_types.values()])
        )

        if will_plant_adjacent_seed:
            adjacent_seed_types = set()
            for dx, dy in soil_layer.neighbor_directions:
                neighbor_pos = (pos[0] + dx, pos[1] + dy)
                neighbor = soil_layer.tiles.get(neighbor_pos)
                if neighbor and neighbor.plant:
                    neighbor_seed_type = neighbor.plant.seed_type
                    adjacent_seed_types.add(
                        (soil_layer.planted_types[neighbor_seed_type],
                         neighbor_seed_type.as_farming_tool())
                    )

            # If multiple adjacent seed types are found, the one that has
            # been planted the least is used
            if adjacent_seed_types:
                seed_type = min(
                    adjacent_seed_types,
                    key=lambda i: i[0]
                )[1]

        # If no adjacent seed type has been found, the type with that has
        # been planted the least is used
        if not seed_type:
            seed_type = min(
                SeedType, key=lambda x: soil_layer.planted_types[x]
            ).as_farming_tool()

        context.npc.current_seed = seed_type
        context.npc.seed_index = (context.npc.current_seed.value
                                  - FarmingTool.get_first_seed_id().value)
        context.npc.use_tool(ItemToUse.SEED)

    for pos in near_tiles(tile_coord, radius, shuffle=True):
        if pos in soil_layer.unplanted_tiles:
            path_created = walk_to_pos(
                context, pos,
                on_path_completion=on_path_completion
            )
            if path_created:
                return True

    for pos in sorted(soil_layer.unplanted_tiles,
                      key=lambda tile: distance(tile, tile_coord)):
        path_created = walk_to_pos(
            context, pos,
            on_path_completion=on_path_completion
        )
        if path_created:
            return True

    return False


def water_farmland(context: NPCIndividualContext) -> bool:
    """
    Finds a random unwatered but planted tile, makes the NPC walk to and water
    it. Prefers tiles within a 5 tile radius around the NPC.
    :return: True if such a Tile has been found and the NPC successfully
             created a path towards it, otherwise False
    """
    soil_layer = context.npc.soil_layer
    if not len(soil_layer.unwatered_tiles):
        return False

<<<<<<< HEAD
    radius = 5

    tile_coord = context.npc.get_tile_pos()

    def on_path_completion():
        context.npc.tool_active = True
        context.npc.current_tool = FarmingTool.WATERING_CAN
        context.npc.tool_index = context.npc.current_tool.value - 1
        context.npc.frame_index = 0

    for pos in near_tiles(tile_coord, radius):
        if pos in soil_layer.unwatered_tiles:
            path_created = walk_to_pos(
                context, pos,
                on_path_completion=on_path_completion
            )
            if path_created:
                return True

    for pos in sorted(soil_layer.unwatered_tiles,
                      key=lambda tile: distance(tile, tile_coord)):
        path_created = walk_to_pos(
            context, pos,
            on_path_completion=on_path_completion
        )
        if path_created:
            return True
=======
    @staticmethod
    def wander(context: NPCBehaviourTreeContext) -> bool:
        """
        Makes the NPC wander to a random location in a 5 tile radius.
        :return: True if path has successfully been created, otherwise False
        """

        # current NPC position on the tilemap
        tile_coord = (
            pygame.Vector2(context.npc.rect.centerx, context.npc.rect.centery)
            / SCALED_TILE_SIZE
        )

        # To limit the required computing power, NPCs currently only try to
        # navigate to 11 random points in their immediate vicinity
        # (5 tile radius)
        avail_x_coords = list(
            range(
                max(0, int(tile_coord.x) - 5),
                min(int(tile_coord.x) + 5, context.npc.pf_grid.width - 1) + 1,
            )
        )

        avail_y_coords = list(
            range(
                max(0, int(tile_coord.y) - 5),
                min(int(tile_coord.y) + 5, context.npc.pf_grid.height - 1) + 1,
            )
        )

        for _ in range(min(len(avail_x_coords), len(avail_y_coords))):
            pos = (random.choice(avail_x_coords), random.choice(avail_y_coords))
            avail_x_coords.remove(pos[0])
            avail_y_coords.remove(pos[1])
>>>>>>> cc8d106d

    return False
# endregion


# region woodcutting-exclusive logic
def will_cut_wood(context: NPCIndividualContext) -> bool:
    """
    1 in 5 chance to go woodcutting instead of wandering around
    :return: 1/5 true | 4/5 false
    """
    return random.randint(0, 4) == 0


def direction_to_vector(
        direction: Direction, invert: bool = False
) -> tuple[int, int]:
    """
    Translate a Direction enum member to a movement vector
    :param direction: Direction to use
    :param invert: Whether the returned vector should be inverted
    :return: Movement vector (i.e. (0, -1) for Direction.UP etc.)
    """
    dir_ = (0, 0)
    match direction:
        case Direction.UP:
            dir_ = 0, -1
        case Direction.DOWN:
            dir_ = 0, 1
        case Direction.LEFT:
            dir_ = -1, 0
        case Direction.RIGHT:
            dir_ = 1, 0
    
    return dir_ if not invert else (-dir_[0], -dir_[1])


def offset_edge_midpoint(
        direction: Direction, rect: pygame.FRect,
        hitbox_size: tuple[float, float]
) -> tuple[float, float]:
    """
    Calculate the coordinate of the midpoint of an object's edge in the given
    direction, offset by half the given hitbox size.
    :param direction: Direction of the edge
    :param rect: Rect whose edges should be used
    :param hitbox_size: Size of the hitbox by which size the edge midpoint
                        should be offset
    """
    hitbox_size = hitbox_size[0] / 2, hitbox_size[1] / 2
    midpoint = (0, 0)
    match direction:
        case Direction.UP:
            midpoint = rect.centerx, rect.top - hitbox_size[1]
        case Direction.DOWN:
            midpoint = rect.centerx, rect.bottom + hitbox_size[1]
        case Direction.LEFT:
            midpoint = rect.left - hitbox_size[0], rect.centery
        case Direction.RIGHT:
            midpoint = rect.right + hitbox_size[0], rect.centery

    return midpoint


def chop_tree(context: NPCIndividualContext) -> bool:
    """
    Finds a random tree, makes the NPC walk to and chop it. Prefers trees
    within an 8 tile radius around the NPC.
    :return: True if a Tree has been found and the NPC successfully
             created a path towards it, otherwise False
    """
    if not context.npc.tree_sprites:
        return False

    radius = 8

    directions = [Direction.LEFT, Direction.RIGHT]
    random.shuffle(directions)

    trees = [tree for tree in context.npc.tree_sprites if tree.alive]
    random.shuffle(trees)

    def on_path_completion(tree: Tree, direction_: Direction):
        def inner():
            if tree.alive:
                context.npc.tool_active = True
                context.npc.current_tool = FarmingTool.AXE
                context.npc.tool_index = context.npc.current_tool.value - 1
                context.npc.frame_index = 0

            context.npc.direction.update(
                direction_to_vector(direction_, invert=True)
            )
            context.npc.get_facing_direction()
            context.npc.direction.update((0, 0))
        return inner

    first_iteration = True

    for _ in range(2):
        for tree in trees:
            if first_iteration:
                if distance(
                        tree.hitbox_rect.center, context.npc.hitbox_rect.center
                ) > radius * SCALED_TILE_SIZE:
                    continue
            for direction in directions:
                tree_pos = (int(tree.hitbox_rect.center[0] / SCALED_TILE_SIZE),
                            int(tree.hitbox_rect.center[1] / SCALED_TILE_SIZE))
                tup = direction_to_vector(direction)
                path_created = walk_to_pos(
                    context,
                    (tree_pos[0] + tup[0], tree_pos[1] + tup[1]),
                    on_path_completion=on_path_completion(tree, direction)
                )
                if path_created:
                    test = offset_edge_midpoint(direction, tree.hitbox_rect,
                                                context.npc.hitbox_rect.size)
                    context.npc.create_step_to_coord(test)
                    return True

        first_iteration = False
    return False
# endregion


# region behaviour trees
class NPCBehaviourTree(NodeWrapper, Enum):
    Farming = Selector([
        Sequence([
            Condition(will_farm),
            Selector([
                Sequence([
                    Condition(will_harvest_plant),
                    Action(harvest_plant)
                ]),
                Sequence([
                    Condition(will_create_new_farmland),
                    Action(create_new_farmland)
                ]),
                Sequence([
                    Condition(will_plant_tilled_farmland),
                    Action(plant_adjacent_or_random_seed)
                ]),
                Action(water_farmland)
            ])
        ]),
        Action(wander)
    ])

    Woodcutting = Selector([
        Sequence([
            Condition(will_cut_wood),
            Selector([
                Action(chop_tree)
            ])
        ]),
        Action(wander)
    ])
# endregion<|MERGE_RESOLUTION|>--- conflicted
+++ resolved
@@ -7,20 +7,15 @@
 
 import pygame
 
-<<<<<<< HEAD
 from src.enums import FarmingTool, ItemToUse, SeedType, Direction
-from src.npc.behaviour.ai_behaviour_tree_base import (
-    Context, NodeWrapper, Selector, Sequence, Condition, Action
-=======
-from src.enums import FarmingTool, ItemToUse
 from src.npc.bases.npc_base import NPCBase
 from src.npc.behaviour.ai_behaviour_tree_base import (
     Action,
     Condition,
     Context,
+    NodeWrapper,
     Selector,
     Sequence,
->>>>>>> cc8d106d
 )
 from src.settings import SCALED_TILE_SIZE
 from src.sprites.objects.tree import Tree
@@ -85,6 +80,7 @@
 
 def wander(context: NPCIndividualContext) -> bool:
     """
+
     Makes the NPC wander to a random location in a 5 tile radius.
     :return: True if path has successfully been created, otherwise False
     """
@@ -102,7 +98,6 @@
 # region farming-exclusive logic
 def will_farm(context: NPCIndividualContext) -> bool:
     """
-<<<<<<< HEAD
     2 in 3 chance to go farming instead of wandering around
     :return: 2/3 true | 1/3 false
     """
@@ -208,147 +203,6 @@
         path_created = walk_to_pos(
             context, w_coords[pos][1],
             on_path_completion=on_path_completion
-=======
-
-    tree = None
-
-    @classmethod
-    def init(cls):
-        """
-        Initialises the behaviour tree.
-        """
-        cls.tree = Selector(
-            [
-                Sequence(
-                    [
-                        Condition(cls.will_farm),
-                        Selector(
-                            [
-                                Sequence(
-                                    [
-                                        Condition(cls.will_create_new_farmland),
-                                        Action(cls.create_new_farmland),
-                                    ]
-                                ),
-                                Sequence(
-                                    [
-                                        Condition(cls.will_plant_tilled_farmland),
-                                        Action(cls.plant_random_seed),
-                                    ]
-                                ),
-                                Action(cls.water_farmland),
-                            ]
-                        ),
-                    ]
-                ),
-                Action(cls.wander),
-            ]
-        )
-
-    @staticmethod
-    def will_farm(context: NPCBehaviourTreeContext) -> bool:
-        """
-        1 in 3 chance to go farming instead of wandering around
-        :return: 1/3 true | 2/3 false
-        """
-        return random.randint(0, 2) == 0
-
-    @staticmethod
-    def will_create_new_farmland(context: NPCBehaviourTreeContext) -> bool:
-        """
-        :return: True: untilled farmland available AND
-        (all other farmland planted and watered OR 1/3), otherwise False
-        """
-        empty_farmland_available = 0
-        unplanted_farmland_available = 0
-        unwatered_farmland_available = 0
-
-        for tile in context.npc.soil_layer.tiles.values():
-            if tile.farmable and not tile.hoed:
-                empty_farmland_available += 1
-            if tile.hoed and not tile.planted:
-                unplanted_farmland_available += 1
-            if tile.planted and not tile.watered:
-                unwatered_farmland_available += 1
-
-        if empty_farmland_available <= 0:
-            return False
-
-        return (
-            unplanted_farmland_available == 0 and unwatered_farmland_available == 0
-        ) or random.randint(0, 2) == 0
-
-    @staticmethod
-    def create_new_farmland(context: NPCBehaviourTreeContext) -> bool:
-        """
-        Finds a random untilled but farmable tile,
-        makes the NPC walk to and till it.
-        :return: True if path has successfully been created, otherwise False
-        """
-        possible_coordinates = []
-        for pos, tile in context.npc.soil_layer.tiles.items():
-            if tile.farmable and not tile.hoed:
-                possible_coordinates.append(pos)
-
-        if not possible_coordinates:
-            return False
-
-        def on_path_completion():
-            context.npc.tool_active = True
-            context.npc.current_tool = FarmingTool.HOE
-            context.npc.tool_index = context.npc.current_tool.value - 1
-            context.npc.frame_index = 0
-
-        return NPCBehaviourTree.wander_to_interact(
-            context, random.choice(possible_coordinates), on_path_completion
-        )
-
-    @staticmethod
-    def will_plant_tilled_farmland(context: NPCBehaviourTreeContext) -> bool:
-        """
-        :return: True if unplanted farmland available AND
-        (all other farmland watered OR 3/4), otherwise False
-        """
-        unplanted_farmland_available = 0
-        unwatered_farmland_available = 0
-
-        for tile in context.npc.soil_layer.tiles.values():
-            if tile.hoed and not tile.planted:
-                unplanted_farmland_available += 1
-            if tile.planted and not tile.watered:
-                unwatered_farmland_available += 1
-
-        if unplanted_farmland_available <= 0:
-            return False
-
-        return unwatered_farmland_available == 0 or random.randint(0, 3) <= 2
-
-    @staticmethod
-    def plant_random_seed(context: NPCBehaviourTreeContext) -> bool:
-        """
-        Finds a random unplanted but tilled tile,
-        makes the NPC walk to and plant a random seed on it.
-        :return: True if path has successfully been created, otherwise False
-        """
-        possible_coordinates = []
-
-        for pos, tile in context.npc.soil_layer.tiles.items():
-            if tile.hoed and not tile.planted:
-                possible_coordinates.append(pos)
-
-        if not possible_coordinates:
-            return False
-
-        def on_path_completion():
-            context.npc.current_seed = FarmingTool.CORN_SEED
-            context.npc.seed_index = (
-                context.npc.current_seed.value - FarmingTool.get_first_seed_id().value
-            )
-            context.npc.use_tool(ItemToUse(1))
-
-        return NPCBehaviourTree.wander_to_interact(
-            context, random.choice(possible_coordinates), on_path_completion
->>>>>>> cc8d106d
         )
         if path_created:
             return True
@@ -362,38 +216,8 @@
         if path_created:
             return True
 
-<<<<<<< HEAD
-    return False
-
-=======
-    @staticmethod
-    def wander_to_interact(
-        context: NPCBehaviourTreeContext,
-        target_position: tuple[int, int],
-        on_path_completion: Callable[[], None],
-    ):
-        """
-        :return: True if path has successfully been created, otherwise False
-        """
-
-        if context.npc.create_path_to_tile(target_position):
-            if len(context.npc.pf_path) > 1:
-                facing = (
-                    context.npc.pf_path[-1][0] - context.npc.pf_path[-2][0],
-                    context.npc.pf_path[-1][1] - context.npc.pf_path[-2][1],
-                )
-            else:
-                facing = (
-                    context.npc.pf_path[-1][0]
-                    - context.npc.rect.centerx / SCALED_TILE_SIZE,
-                    context.npc.pf_path[-1][1]
-                    - context.npc.rect.centery / SCALED_TILE_SIZE,
-                )
-
-            facing = (
-                (facing[0], 0) if abs(facing[0]) > abs(facing[1]) else (0, facing[1])
-            )
->>>>>>> cc8d106d
+    return False
+
 
 def will_plant_tilled_farmland(context: NPCIndividualContext) -> bool:
     """
@@ -513,7 +337,6 @@
     if not len(soil_layer.unwatered_tiles):
         return False
 
-<<<<<<< HEAD
     radius = 5
 
     tile_coord = context.npc.get_tile_pos()
@@ -541,42 +364,6 @@
         )
         if path_created:
             return True
-=======
-    @staticmethod
-    def wander(context: NPCBehaviourTreeContext) -> bool:
-        """
-        Makes the NPC wander to a random location in a 5 tile radius.
-        :return: True if path has successfully been created, otherwise False
-        """
-
-        # current NPC position on the tilemap
-        tile_coord = (
-            pygame.Vector2(context.npc.rect.centerx, context.npc.rect.centery)
-            / SCALED_TILE_SIZE
-        )
-
-        # To limit the required computing power, NPCs currently only try to
-        # navigate to 11 random points in their immediate vicinity
-        # (5 tile radius)
-        avail_x_coords = list(
-            range(
-                max(0, int(tile_coord.x) - 5),
-                min(int(tile_coord.x) + 5, context.npc.pf_grid.width - 1) + 1,
-            )
-        )
-
-        avail_y_coords = list(
-            range(
-                max(0, int(tile_coord.y) - 5),
-                min(int(tile_coord.y) + 5, context.npc.pf_grid.height - 1) + 1,
-            )
-        )
-
-        for _ in range(min(len(avail_x_coords), len(avail_y_coords))):
-            pos = (random.choice(avail_x_coords), random.choice(avail_y_coords))
-            avail_x_coords.remove(pos[0])
-            avail_y_coords.remove(pos[1])
->>>>>>> cc8d106d
 
     return False
 # endregion
@@ -610,7 +397,7 @@
             dir_ = -1, 0
         case Direction.RIGHT:
             dir_ = 1, 0
-    
+
     return dir_ if not invert else (-dir_[0], -dir_[1])
 
 
