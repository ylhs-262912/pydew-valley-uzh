from typing import Callable, Self

<<<<<<< HEAD
import pygame

=======
import pygame  # noqa
from typing import Callable
>>>>>>> d1d1bd7c
from src import settings, savefile, support
from src.controls import Controls, ControlType
from src.enums import InventoryResource, FarmingTool, ItemToUse
<<<<<<< HEAD
from src.npc.npc import _INV_DEFAULT_AMOUNTS, _SEED_INVENTORY_DEFAULT_AMOUNT, _NONSEED_INVENTORY_DEFAULT_AMOUNT
from src.settings import SCALE_FACTOR
from src.sprites.entity import Entity
=======
from src.settings import SCALE_FACTOR

_NONSEED_INVENTORY_DEFAULT_AMOUNT = 20
_SEED_INVENTORY_DEFAULT_AMOUNT = 5
_INV_DEFAULT_AMOUNTS = (
    _NONSEED_INVENTORY_DEFAULT_AMOUNT,
    _SEED_INVENTORY_DEFAULT_AMOUNT
)
>>>>>>> d1d1bd7c


class Player(Entity):
    def __init__(
            self,
            game,
            pos: settings.Coordinate,
            frames: dict[str, settings.AniFrames],
            groups: tuple[pygame.sprite.Group],
            collision_sprites: pygame.sprite.Group,
            apply_tool: Callable[[FarmingTool, tuple[int, int], Self], None],
            interact: Callable[[], None],
            sounds: settings.SoundDict,
            font: pygame.font.Font):

        save_data = savefile.load_savefile()
        self.game = game

        super().__init__(
            pos,
            frames,
            groups,
            collision_sprites,
            (44 * SCALE_FACTOR, 40 * SCALE_FACTOR),
            apply_tool
        )

        # movement
        self.controls = Controls
        self.load_controls()
        self.speed = 250
        self.blocked = False
        self.paused = False
        self.font = font
        self.interact = interact
        self.sounds = sounds

        # menus

        self.current_tool = save_data.get("current_tool", FarmingTool.get_first_tool_id())
        self.tool_index = self.current_tool.value - 1

        self.current_seed = save_data.get("current_seed", FarmingTool.get_first_seed_id())
        self.seed_index = self.current_seed.value - FarmingTool.get_first_seed_id().value

        # inventory
        self.inventory = {
            res: save_data["inventory"].get(
                res.as_serialised_string(),
                _SEED_INVENTORY_DEFAULT_AMOUNT if res >= InventoryResource.CORN_SEED else
                _NONSEED_INVENTORY_DEFAULT_AMOUNT
            )
            for res in InventoryResource.__members__.values()
        }
        self.money = save_data.get("money", 200)

        # sounds
        self.sounds = sounds

    def save(self):
        # We compact the inventory first, i.e. remove any default values if they didn't change.
        # This is to save space in the save file.
        compacted_inv = self.inventory.copy()
        key_set = list(compacted_inv.keys())
        for k in key_set:
            # The default amount for each resource differs
            # according to whether said resource is a seed or not
            # (5 units for seeds, 20 units for everything else).
            if self.inventory[k] == _INV_DEFAULT_AMOUNTS[k.is_seed()]:
                del compacted_inv[k]
        savefile.save(self.current_tool, self.current_seed, self.money, compacted_inv)

    def load_controls(self):
        self.controls.load_default_keybinds()
        try:
            data = support.load_data('keybinds.json')
            self.controls.from_dict(data)
        except FileNotFoundError:
            support.save_data(self.controls.as_dict(), 'keybinds.json')

    # controls
    def update_controls(self):
        keys_just_pressed = pygame.key.get_just_pressed()
        keys_pressed = pygame.key.get_pressed()
        mouse_pressed = pygame.mouse.get_pressed()

        for control in self.controls.all_controls():
            if control.type == ControlType.key:
                control.just_pressed = keys_just_pressed[control.value]
                control.pressed = keys_pressed[control.value]

            if control.type == ControlType.mouse:
                control.pressed = mouse_pressed[control.value]

    def handle_controls(self):
        self.update_controls()

        # movement
        if not self.tool_active and not self.blocked:
            self.direction.x = int(self.controls.RIGHT.pressed) - int(self.controls.LEFT.pressed)
            self.direction.y = int(self.controls.DOWN.pressed) - int(self.controls.UP.pressed)
            self.direction = self.direction.normalize() if self.direction else self.direction

            # tool switch
            if self.controls.NEXT_TOOL.just_pressed:
                self.tool_index = (self.tool_index + 1) % len(self.available_tools)
                self.current_tool = FarmingTool(self.tool_index + FarmingTool.get_first_tool_id())

            # tool use
            if self.controls.USE.just_pressed:
                self.tool_active = True
                self.frame_index = 0
                self.direction = pygame.Vector2()
                if self.current_tool.is_swinging_tool():
                    self.sounds['swing'].play()

            # seed switch
            if self.controls.NEXT_SEED.just_pressed:
                self.seed_index = (self.seed_index + 1) % len(self.available_seeds)
                self.current_seed = FarmingTool(self.seed_index + FarmingTool.get_first_seed_id())

            # seed used
            if self.controls.PLANT.just_pressed:
                self.use_tool(ItemToUse.SEED)

            # interact
            if self.controls.INTERACT.just_pressed:
                self.interact()

    def move(self, dt: float):
        self.hitbox_rect.x += self.direction.x * self.speed * dt
        self.collision('horizontal')
        self.hitbox_rect.y += self.direction.y * self.speed * dt
        self.collision('vertical')
        self.rect.center = self.hitbox_rect.center
        self.plant_collide_rect.center = self.hitbox_rect.center

    def get_current_tool_string(self):
        return self.available_tools[self.tool_index]

    def get_current_seed_string(self):
        return self.available_seeds[self.seed_index]

    def add_resource(self, resource: InventoryResource, amount: int = 1):
        super().add_resource(resource, amount)
        self.sounds['success'].play()

    def update(self, dt: float):
        self.handle_controls()
        super().update(dt)<|MERGE_RESOLUTION|>--- conflicted
+++ resolved
@@ -1,21 +1,13 @@
 from typing import Callable, Self
 
-<<<<<<< HEAD
-import pygame
+import pygame  # noqa
 
-=======
-import pygame  # noqa
-from typing import Callable
->>>>>>> d1d1bd7c
 from src import settings, savefile, support
 from src.controls import Controls, ControlType
 from src.enums import InventoryResource, FarmingTool, ItemToUse
-<<<<<<< HEAD
-from src.npc.npc import _INV_DEFAULT_AMOUNTS, _SEED_INVENTORY_DEFAULT_AMOUNT, _NONSEED_INVENTORY_DEFAULT_AMOUNT
 from src.settings import SCALE_FACTOR
 from src.sprites.entity import Entity
-=======
-from src.settings import SCALE_FACTOR
+
 
 _NONSEED_INVENTORY_DEFAULT_AMOUNT = 20
 _SEED_INVENTORY_DEFAULT_AMOUNT = 5
@@ -23,7 +15,6 @@
     _NONSEED_INVENTORY_DEFAULT_AMOUNT,
     _SEED_INVENTORY_DEFAULT_AMOUNT
 )
->>>>>>> d1d1bd7c
 
 
 class Player(Entity):
@@ -32,7 +23,7 @@
             game,
             pos: settings.Coordinate,
             frames: dict[str, settings.AniFrames],
-            groups: tuple[pygame.sprite.Group],
+            groups,
             collision_sprites: pygame.sprite.Group,
             apply_tool: Callable[[FarmingTool, tuple[int, int], Self], None],
             interact: Callable[[], None],
@@ -171,6 +162,6 @@
         super().add_resource(resource, amount)
         self.sounds['success'].play()
 
-    def update(self, dt: float):
+    def update(self, dt):
         self.handle_controls()
         super().update(dt)