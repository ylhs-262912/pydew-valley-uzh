from abc import ABC
from collections.abc import Callable
from typing import Self

import pygame

from src import settings
from src.enums import (
    EntityState,
    FarmingTool,
    InventoryResource,
    ItemToUse,
    Layer,
    StudyGroup,
)
from src.sprites.entities.entity import Entity
from src.sprites.setup import EntityAsset


class Character(Entity, ABC):
    current_tool: FarmingTool
    tool_active: bool
    just_used_tool: bool
    apply_tool: Callable[[FarmingTool, tuple[float, float], Self], None]
    study_group: StudyGroup

    current_seed: FarmingTool

    def __init__(
<<<<<<< HEAD
            self,
            pos: settings.Coordinate,
            assets: EntityAsset,
            groups: tuple[pygame.sprite.Group, ...],
            collision_sprites: pygame.sprite.Group,
            apply_tool: Callable[
                [FarmingTool, tuple[float, float], Self], None
            ],
            plant_collision: Callable[
                [Self], None
            ],
            z=Layer.MAIN
=======
        self,
        pos: settings.Coordinate,
        assets: EntityAsset,
        groups: tuple[pygame.sprite.Group, ...],
        collision_sprites: pygame.sprite.Group,
        apply_tool: Callable[[FarmingTool, tuple[float, float], Self], None],
        z=Layer.MAIN,
>>>>>>> cc8d106d
    ):
        Entity.__init__(
            self,
            pos=pos,
            assets=assets,
            groups=groups,
            collision_sprites=collision_sprites,
            z=z,
        )

        # tools
        self.current_tool = FarmingTool(FarmingTool.get_first_tool_id())
        self.tool_active = False
        self.just_used_tool = False
        self.apply_tool = apply_tool

        # seeds
        self.current_seed = FarmingTool(FarmingTool.get_first_seed_id())

        self.plant_collision = plant_collision

        # inventory
        self.inventory = {
            InventoryResource.WOOD: 0,
            InventoryResource.APPLE: 0,
            InventoryResource.ORANGE: 0,
            InventoryResource.PEACH: 0,
            InventoryResource.PEAR: 0,
            InventoryResource.CORN: 0,
            InventoryResource.TOMATO: 0,
            InventoryResource.CORN_SEED: 0,
            InventoryResource.TOMATO_SEED: 0,
        }

        # Not all Characters can go to the market,
        # so those that can't should not have money either
        self.money = 0

        # TODO: implement compatibility with this, e.g. NPCs reacting differently to emotes
        # depending on the group they belong to and the player's
        self.study_group = StudyGroup.NO_GROUP

    def get_state(self):
        if self.tool_active:
            self.state = EntityState(self.current_tool.as_serialised_string())
        else:
            super().get_state()

    def animate(self, dt):
        super().animate(dt)
        if self.tool_active:
            if self.frame_index > len(self._current_ani):
                self.tool_active = False
                self.just_used_tool = False
                # The state has to be changed to prevent the first image from
                # being displayed a second time, because the state updates
                # before the call to Entity.animate
                self.state = EntityState.IDLE
            else:
                if (
                    round(self.frame_index) == len(self._current_ani) - 1
                    and not self.just_used_tool
                ):
                    self.just_used_tool = True
                    self.use_tool(ItemToUse.REGULAR_TOOL)

    def use_tool(self, option: ItemToUse):
        self.apply_tool(
            (self.current_tool, self.current_seed)[option], self.get_target_pos(), self
        )

    def add_resource(self, resource, amount=1):
        self.inventory[resource] += amount

    def remove_resource(self, resource, amount=1) -> bool:
        if self.inventory[resource] >= amount:
            self.inventory[resource] -= amount
            return True
        return False

    def update(self, dt: float):
        super().update(dt)
        self.plant_collision(self)<|MERGE_RESOLUTION|>--- conflicted
+++ resolved
@@ -27,28 +27,14 @@
     current_seed: FarmingTool
 
     def __init__(
-<<<<<<< HEAD
-            self,
-            pos: settings.Coordinate,
-            assets: EntityAsset,
-            groups: tuple[pygame.sprite.Group, ...],
-            collision_sprites: pygame.sprite.Group,
-            apply_tool: Callable[
-                [FarmingTool, tuple[float, float], Self], None
-            ],
-            plant_collision: Callable[
-                [Self], None
-            ],
-            z=Layer.MAIN
-=======
         self,
         pos: settings.Coordinate,
         assets: EntityAsset,
         groups: tuple[pygame.sprite.Group, ...],
         collision_sprites: pygame.sprite.Group,
         apply_tool: Callable[[FarmingTool, tuple[float, float], Self], None],
+        plant_collision: Callable[[Self], None],
         z=Layer.MAIN,
->>>>>>> cc8d106d
     ):
         Entity.__init__(
             self,
