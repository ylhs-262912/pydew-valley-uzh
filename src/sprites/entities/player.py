--- conflicted
+++ resolved
@@ -289,8 +289,6 @@
             self.rect.size,
         )
 
-<<<<<<< HEAD
-=======
     # sets the player's transparency and speed according to their health
 
     def set_speed_asper_health(self):
@@ -316,7 +314,6 @@
             self.rect.size,
         )
 
->>>>>>> dd0570be
     def get_current_tool_string(self):
         return self.current_tool.as_serialised_string()
 
