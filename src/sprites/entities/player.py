--- conflicted
+++ resolved
@@ -97,19 +97,13 @@
         # sounds
         self.sounds = sounds
 
-<<<<<<< HEAD
+        self.hp = hp
+        self.created_time = time.time()
+        self.delay_time_speed = 0.25
+
     def draw(self, *args):
         display_surface, rect = args[:2]
         super().draw(display_surface, rect)
-
-=======
-        self.hp = hp
-        self.created_time = time.time()
-        self.delay_time_speed = 0.25
-
-    def draw(self, display_surface, offset):
-        super().draw(display_surface, offset)
->>>>>>> aee53659
         blit_list = []
 
         # TODO: allow for more combos (i.e. stop assuming the player
