from abc import ABC, abstractmethod
<<<<<<< HEAD
from typing import Callable, Self
=======
>>>>>>> be6faec5

import pygame

from src import settings
<<<<<<< HEAD
from src.enums import InventoryResource, FarmingTool, ItemToUse
from src.gui.interface import indicators
from src.settings import EMOTE_LAYER
from src.sprites.base import CollideableSprite, LAYERS, Sprite
from src.support import screen_to_tile, get_entity_facing_direction
=======
from src.enums import Direction, EntityState
from src.sprites.base import CollideableSprite, LAYERS
from src.support import screen_to_tile
>>>>>>> be6faec5


class Entity(CollideableSprite, ABC):
    frames: dict[str, settings.AniFrames]
    frame_index: int
    _current_ani_frame: list[pygame.Surface] | None

    state: EntityState
    facing_direction: Direction

    direction: pygame.Vector2
    speed: int
    collision_sprites: pygame.sprite.Group
    plant_collide_rect: pygame.Rect

    def __init__(
            self,
            pos: settings.Coordinate,
            frames: dict[str, settings.AniFrames],
            groups: tuple[pygame.sprite.Group, ...],
            collision_sprites: pygame.sprite.Group,
            shrink: tuple[int, int],
<<<<<<< HEAD
            apply_tool: Callable[[FarmingTool, tuple[int, int], Self], None],
=======
>>>>>>> be6faec5
            z=LAYERS['main']):

        self.frames = frames
        self.frame_index = 0
<<<<<<< HEAD
        self.state = 'idle'
        self.facing_direction = 'down'
        self.focused = False
        self.focused_indicator = None
=======
        self._current_ani_frame = None
        self.state = EntityState.IDLE
        self.facing_direction = Direction.RIGHT
>>>>>>> be6faec5

        super().__init__(
            pos,
            self.frames[self.state.value][
                self.facing_direction.value
            ][self.frame_index],
            groups,
            shrink,
            z=z
        )

        # movement
        self.direction = pygame.Vector2()
        self.speed = 100
        self.collision_sprites = collision_sprites
        self.plant_collide_rect = self.hitbox_rect.inflate(10, 10)

    def get_state(self):
        self.state = EntityState.WALK if self.direction else EntityState.IDLE

    def get_facing_direction(self):
<<<<<<< HEAD
        self.facing_direction = get_entity_facing_direction(self.direction)
=======
        # prioritizes vertical animations,
        # flip if statements to get horizontal ones
        if self.direction.x:
            if self.direction.x > 0:
                self.facing_direction = Direction.RIGHT
            else:
                self.facing_direction = Direction.LEFT
        if self.direction.y:
            if self.direction.y > 0:
                self.facing_direction = Direction.DOWN
            else:
                self.facing_direction = Direction.UP
>>>>>>> be6faec5

    def get_target_pos(self):
        return screen_to_tile(self.hitbox_rect.center)

    def focus(self):
        self.focused = True
        self.focused_indicator = Sprite((0, 0), indicators.ENTITY_FOCUSED, self.groups()[0], EMOTE_LAYER)

    def unfocus(self):
        self.focused = False
        if self.focused_indicator:
            self.focused_indicator.kill()
            self.focused_indicator = None

    @abstractmethod
    def move(self, dt: float):
        pass

    # FIXME: Sometimes NPCs get stuck inside the player's hitbox
    def collision(self, direction: str) -> bool:
        """
        :return: true: Entity collides with a sprite in self.collision_sprites,
                 otherwise false
        """
        colliding_rect = False

        for sprite in self.collision_sprites:
            if sprite is not self:

                # Entities should collide with their hitbox_rects to make them
                # able to approach each other further than the empty space on
                # their sprite images would allow
                if isinstance(sprite, Entity):
                    if sprite.hitbox_rect.colliderect(self.hitbox_rect):
                        colliding_rect = sprite.hitbox_rect
                elif sprite.rect.colliderect(self.hitbox_rect):
                    colliding_rect = sprite.rect

                if colliding_rect:
                    if direction == 'horizontal':
                        if self.direction.x > 0:
                            self.hitbox_rect.right = colliding_rect.left
                        if self.direction.x < 0:
                            self.hitbox_rect.left = colliding_rect.right
                    else:
                        if self.direction.y < 0:
                            self.hitbox_rect.top = colliding_rect.bottom
                        if self.direction.y > 0:
                            self.hitbox_rect.bottom = colliding_rect.top

        return bool(colliding_rect)

    @abstractmethod
    def animate(self, dt: float):
        """
        Animate the Entity. Child classes should implement method and
        set current image based on self._current_ani_frame
        """
        self._current_ani_frame = self.frames[self.state.value][
            self.facing_direction
        ]
        self.frame_index += 4 * dt
<<<<<<< HEAD
        if not self.tool_active:
            self.image = current_animation[int(
                self.frame_index) % len(current_animation)]
        else:
            tool_animation = self.frames[self.available_tools[self.tool_index]
                                         ][self.facing_direction]
            if self.frame_index < len(tool_animation):
                self.image = tool_animation[min(
                    (round(self.frame_index), len(tool_animation) - 1))]
                if round(self.frame_index) == len(tool_animation) - \
                        1 and not self.just_used_tool:
                    self.just_used_tool = True
                    self.use_tool(ItemToUse.REGULAR_TOOL)
            else:
                self.state = 'idle'
                self.tool_active = False
                self.just_used_tool = False

    def use_tool(self, option: ItemToUse):
        self.apply_tool((self.current_tool, self.current_seed)[option], self.get_target_pos(), self)

    def add_resource(self, resource, amount=1):
        self.inventory[resource] += amount

    def update(self, dt):
        if self.focused_indicator:
            self.focused_indicator.rect.update((self.rect.centerx - self.focused_indicator.rect.width / 2,
                                                self.rect.centery - 56 - self.focused_indicator.rect.height / 2),
                                               self.focused_indicator.rect.size)
=======

    def update(self, dt: float):
>>>>>>> be6faec5
        self.get_state()
        self.get_facing_direction()
        self.move(dt)
        self.animate(dt)<|MERGE_RESOLUTION|>--- conflicted
+++ resolved
@@ -1,23 +1,13 @@
 from abc import ABC, abstractmethod
-<<<<<<< HEAD
-from typing import Callable, Self
-=======
->>>>>>> be6faec5
 
 import pygame
 
 from src import settings
-<<<<<<< HEAD
-from src.enums import InventoryResource, FarmingTool, ItemToUse
+from src.enums import Direction, EntityState
 from src.gui.interface import indicators
 from src.settings import EMOTE_LAYER
-from src.sprites.base import CollideableSprite, LAYERS, Sprite
+from src.sprites.base import CollideableSprite, LAYERS
 from src.support import screen_to_tile, get_entity_facing_direction
-=======
-from src.enums import Direction, EntityState
-from src.sprites.base import CollideableSprite, LAYERS
-from src.support import screen_to_tile
->>>>>>> be6faec5
 
 
 class Entity(CollideableSprite, ABC):
@@ -40,24 +30,16 @@
             groups: tuple[pygame.sprite.Group, ...],
             collision_sprites: pygame.sprite.Group,
             shrink: tuple[int, int],
-<<<<<<< HEAD
-            apply_tool: Callable[[FarmingTool, tuple[int, int], Self], None],
-=======
->>>>>>> be6faec5
             z=LAYERS['main']):
 
         self.frames = frames
         self.frame_index = 0
-<<<<<<< HEAD
-        self.state = 'idle'
-        self.facing_direction = 'down'
-        self.focused = False
-        self.focused_indicator = None
-=======
         self._current_ani_frame = None
         self.state = EntityState.IDLE
         self.facing_direction = Direction.RIGHT
->>>>>>> be6faec5
+
+        self.focused = False
+        self.focused_indicator = None
 
         super().__init__(
             pos,
@@ -79,22 +61,7 @@
         self.state = EntityState.WALK if self.direction else EntityState.IDLE
 
     def get_facing_direction(self):
-<<<<<<< HEAD
         self.facing_direction = get_entity_facing_direction(self.direction)
-=======
-        # prioritizes vertical animations,
-        # flip if statements to get horizontal ones
-        if self.direction.x:
-            if self.direction.x > 0:
-                self.facing_direction = Direction.RIGHT
-            else:
-                self.facing_direction = Direction.LEFT
-        if self.direction.y:
-            if self.direction.y > 0:
-                self.facing_direction = Direction.DOWN
-            else:
-                self.facing_direction = Direction.UP
->>>>>>> be6faec5
 
     def get_target_pos(self):
         return screen_to_tile(self.hitbox_rect.center)
@@ -157,7 +124,6 @@
             self.facing_direction
         ]
         self.frame_index += 4 * dt
-<<<<<<< HEAD
         if not self.tool_active:
             self.image = current_animation[int(
                 self.frame_index) % len(current_animation)]
@@ -176,21 +142,11 @@
                 self.tool_active = False
                 self.just_used_tool = False
 
-    def use_tool(self, option: ItemToUse):
-        self.apply_tool((self.current_tool, self.current_seed)[option], self.get_target_pos(), self)
-
-    def add_resource(self, resource, amount=1):
-        self.inventory[resource] += amount
-
-    def update(self, dt):
+    def update(self, dt: float):
         if self.focused_indicator:
             self.focused_indicator.rect.update((self.rect.centerx - self.focused_indicator.rect.width / 2,
                                                 self.rect.centery - 56 - self.focused_indicator.rect.height / 2),
                                                self.focused_indicator.rect.size)
-=======
-
-    def update(self, dt: float):
->>>>>>> be6faec5
         self.get_state()
         self.get_facing_direction()
         self.move(dt)
