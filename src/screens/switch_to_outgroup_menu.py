--- conflicted
+++ resolved
@@ -13,12 +13,8 @@
     def __init__(
         self,
         player,
-<<<<<<< HEAD
         switch_screen: Callable[[GameState], None],
         set_token_status: Callable[[bool], None],
-=======
-        switch_screen: Callable[[str], None],
->>>>>>> eedcf0a2
     ):
         options = ["Yes", "No"]
         title = "Would you like to join the outgroup?\n(Warning: You cannot go back after switching.)"
