import warnings
from collections.abc import Callable
from typing import Any

import pygame
from pytmx import TiledElement, TiledMap, TiledObject, TiledObjectGroup, TiledTileLayer

from src.camera.camera_target import CameraTarget
from src.camera.zoom_area import ZoomArea
from src.camera.zoom_manager import ZoomManager
from src.enums import FarmingTool, InventoryResource, Layer, Map, SpecialObjectLayer
from src.exceptions import GameMapWarning, InvalidMapError, PathfindingWarning
from src.groups import AllSprites, PersistentSpriteGroup
from src.gui.interface.emotes import NPCEmoteManager, PlayerEmoteManager
from src.gui.scene_animation import SceneAnimation
from src.map_objects import MapObjects, MapObjectType
from src.npc.bases.animal import Animal
from src.npc.behaviour.chicken_behaviour_tree import ChickenBehaviourTree
from src.npc.behaviour.cow_behaviour_tree import (
    CowConditionalBehaviourTree,
    CowContinuousBehaviourTree,
)
from src.npc.behaviour.npc_behaviour_tree import NPCBehaviourTree
from src.npc.chicken import Chicken
from src.npc.cow import Cow
from src.npc.npc import NPC
from src.npc.setup import AIData
from src.npc.utils import pf_add_matrix_collision
from src.overlay.soil import SoilLayer
from src.savefile import SaveFile
from src.settings import (
    ENABLE_NPCS,
    SCALE_FACTOR,
    SCALED_TILE_SIZE,
    SETUP_PATHFINDING,
    TEST_ANIMALS,
)
from src.sprites.base import AnimatedSprite, CollideableMapObject, Sprite
from src.sprites.character import Character
from src.sprites.drops import DropsManager
from src.sprites.entities.player import Player
from src.sprites.objects.berry_bush import BerryBush
from src.sprites.objects.tree import Tree
from src.sprites.setup import ENTITY_ASSETS


def _setup_tile_layer(
    layer: TiledTileLayer, func: Callable[[tuple[int, int], pygame.Surface], None]
):
    """
    Calls func for each tile found in layer
    :param layer: TiledTileLayer
    :param func: function(pos, image)
    """
    for x, y, image in layer.tiles():
        x = x * SCALED_TILE_SIZE
        y = y * SCALED_TILE_SIZE
        pos = (x, y)
        func(pos, image)


def _setup_object_layer(
    layer: TiledObjectGroup, func: Callable[[tuple[float, float], TiledObject], Any]
):
    """
    Calls func for each tile found in layer
    :param layer: TiledTileLayer
    :param func: function(pos, object) -> object instance
    :return: All object instances
    """
    objects = []
    for obj in layer:
        x = obj.x * SCALE_FACTOR
        y = obj.y * SCALE_FACTOR
        pos = (x, y)
        objects.append(func(pos, obj))
    return objects


def _setup_camera_layer(layer: TiledObjectGroup):
    # BEWARE! THIS FUNCTION IS A GENERATOR!
    # DO NOT TRY TO USE THIS AS A LIST!
    """Sets up all camera targets for a cutscene using the layer objects."""
    targs = sorted(layer, key=lambda targ: targ.properties["targ_id"])
    for target in targs:
        target_props = target.properties

        speed_and_pause = {}
        speed = target_props.get("speed")
        pause = target_props.get("pause")

        # Fields are private inside CameraTarget,
        # the only public access to them is through properties.
        # As CameraTarget is a dataclass, the parameters' names
        # in its generated __init__ match the field names
        # (i.e. there HAS to be an underscore when defining these keys
        # inside this additional keyword argument dictionary
        # or else when generating the CameraTarget object
        # Python will raise TypeErrors for unexpected arguments)
        if speed is not None:
            speed_and_pause["_speed"] = speed
        if pause is not None:
            speed_and_pause["_pause"] = pause

        yield CameraTarget(
            (target.x * SCALE_FACTOR, target.y * SCALE_FACTOR),
            target_props["targ_id"],
            **speed_and_pause,
        )


def _setup_zoom_layer(layer: TiledObjectGroup):
    """Setup the zoom areas from an object group."""
    for area_id, obj in enumerate(layer):
        covered_surface = pygame.FRect(
            obj.x * SCALE_FACTOR,
            obj.y * SCALE_FACTOR,
            obj.width * SCALE_FACTOR,
            obj.height * SCALE_FACTOR,
        )

        speed_and_factor = {}
        obj_props = obj.properties
        speed = obj_props.get("speed")
        factor = obj_props.get("factor")

        # Fields are private inside ZoomArea,
        # the only public access to them is through properties.
        # As ZoomArea is a dataclass, the parameters' names
        # in its generated __init__ match the field names
        # (i.e. there HAS to be an underscore when defining these keys
        # inside this additional keyword argument dictionary
        # or else when generating the ZoomArea object
        # Python will raise TypeErrors for unexpected arguments)
        if speed is not None:
            speed_and_factor["_zoom_speed"] = speed
        if factor is not None:
            speed_and_factor["_zoom_factor"] = factor

        yield ZoomArea(area_id, covered_surface, **speed_and_factor)


def _get_element_property(
    element: TiledElement,
    property_name: str,
    callback: Callable[[str], Any],
    default: Any,
) -> Any:
    """
    :param element: Element to retrieve the property value from
    :param property_name: Name of the property
    :param callback: Function that should be called with the property value
                     retrieved from element
    :param default: Default value to return if callback raises an exception
    :return: Return value of callback
    """
    prop = element.properties.get("layer")
    if prop:
        try:
            return callback(prop)
        except Exception as e:
            warnings.warn(
                f"Property {property_name} with value {prop} is invalid for "
                f"map element {element}. Full error: {e}\n",
                GameMapWarning,
            )

    if prop is None:
        return default


class GameMap:
    """
    Class representing a single game map

    Attributes:
        _tilemap: loaded map as pytmx.TiledMap
        _tilemap_size: size of the current map (tile-scale)
        _tilemap_scaled_size: size of the current map (pixel-scale)

        _map_objects: Objects that have been loaded with custom hitboxes
                      TODO: This should probably be reworked to only load on
                       game start, as all maps are loaded on game start as well

        _pf_matrix: pathfinding matrix

        player_spawnpoint: default spawnpoint for the player
        player_entry_warps: warps where the player should enter the map,
                            depending on which map they came from
        player_exit_warps: hitboxes where the player should exit the map on
                           collision

        npcs: list of all NPCs on the map
        animals: list of all Animals on the map
    """

    _tilemap: TiledMap
    _tilemap_size: tuple[int, int]
    _tilemap_scaled_size: tuple[int, int]

    _map_objects: MapObjects

    minigame_layer: TiledObjectGroup | None

    # pathfinding
    _pf_matrix: list[list[int]]

    # map warp points
    player_spawnpoint: tuple[int, int] | None
    player_entry_warps: dict[str, tuple[int, int]]
    player_exit_warps: pygame.sprite.Group

    # non-player entities
    npcs: list[NPC]
    animals: list[Animal]

    def __init__(
        self,
        selected_map: Map,
        tilemap: TiledMap,
        save_file: SaveFile,
        scene_ani: SceneAnimation,
        zoom_man: ZoomManager,
        # Sprite groups
        all_sprites: AllSprites,
        collision_sprites: PersistentSpriteGroup,
        interaction_sprites: PersistentSpriteGroup,
        tree_sprites: PersistentSpriteGroup,
        bush_sprites: PersistentSpriteGroup,
        player_exit_warps: pygame.sprite.Group,
        # Player instance
        player: Player,
        # Emote manager instances
        player_emote_manager: PlayerEmoteManager,
        npc_emote_manager: NPCEmoteManager,
        drops_manager: DropsManager,
        # SoilLayer and Tool applying function for farming NPCs
        soil_layer: SoilLayer,
        apply_tool: Callable[[FarmingTool, tuple[float, float], Character], None],
        plant_collision: Callable[[Character], None],
        # assets
        frames: dict,
    ):
        self._tilemap = tilemap

        if "Player" not in self._tilemap.layernames:
            raise InvalidMapError("No Player layer could be found")

        self.player_exit_warps = player_exit_warps

        self.all_sprites = all_sprites
        self.collision_sprites = collision_sprites
        self.interaction_sprites = interaction_sprites
        self.tree_sprites = tree_sprites
        self.bush_sprites = bush_sprites

        self.player = player

        self.player_emote_manager = player_emote_manager
        self.npc_emote_manager = npc_emote_manager

        self.drops_manager = drops_manager

        self.soil_layer = soil_layer
        self.apply_tool = apply_tool
        self.plant_collision = plant_collision

        self.frames = frames

        self._tilemap_size = (self._tilemap.width, self._tilemap.height)
        self._tilemap_scaled_size = (
            self._tilemap_size[0] * SCALED_TILE_SIZE,
            self._tilemap_size[1] * SCALED_TILE_SIZE,
        )

        # pathfinding
        self._pf_matrix = [
            [1 for _ in range(self._tilemap_size[0])]
            for _ in range(self._tilemap_size[1])
            if SETUP_PATHFINDING
        ]

        self._map_objects = MapObjects(self._tilemap)

        self.minigame_layer = None

        self.player_spawnpoint = None
        self.player_entry_warps = {}

        self.npcs = []
        self.animals = []

        self._setup_layers(save_file, selected_map, scene_ani, zoom_man)

        if SETUP_PATHFINDING:
            AIData.update(self._pf_matrix, self.player, [*self.npcs, *self.animals])

            if ENABLE_NPCS:
                self._setup_emote_interactions()

<<<<<<< HEAD
=======
    @property
    def size(self):
        return self._tilemap_scaled_size

    def _add_pf_matrix_collision(
        self, pos: tuple[float, float], size: tuple[float, float]
    ):
        """
        Add a collision rect to the pathfinding matrix at the given position.
        The given position will be the topleft corner of the rectangle.
        The values given to this method should equal to the values as defined
        in Tiled (scaled up by TILE_SIZE, not scaled up by SCALE_FACTOR)
        :param pos: position of collision rect (x, y) (rounded-down)
        :param size: size of collision rect (width, height) (rounded-up)
        """
        tile_x = int(pos[0] / TILE_SIZE)
        tile_y = int(pos[1] / TILE_SIZE)
        tile_w = math.ceil((pos[0] + size[0]) / TILE_SIZE) - tile_x
        tile_h = math.ceil((pos[1] + size[1]) / TILE_SIZE) - tile_y

        for w in range(tile_w):
            for h in range(tile_h):
                try:
                    self._pf_matrix[tile_y + h][tile_x + w] = 0
                except IndexError as e:
                    warnings.warn(
                        f"Failed adding non-walkable Tile to pathfinding "
                        f"matrix: {e}",
                        PathfindingWarning,
                    )

>>>>>>> dd0570be
    # region tile layer setup methods
    def _setup_base_tile(
        self,
        pos: tuple[int, int],
        surf: pygame.Surface,
        layer: Layer,
        groups: tuple[pygame.sprite.Group, ...] | pygame.sprite.Group,
    ):
        """
        Create a new Sprite and add it to the given groups
        :param pos: Position of the Sprite (x, y)
        :param surf: Surface that will be scaled up by SCALE_FACTOR and serve
                     as image for the Sprite
        :param layer: z-Layer on which the Sprite should be displayed
        :param groups: Groups the Sprite should be added to
        """
        image = pygame.transform.scale_by(surf, SCALE_FACTOR)
        Sprite(pos, image, z=layer).add(groups)

    def _setup_collideable_tile(
        self,
        pos: tuple[int, int],
        surf: pygame.Surface,
        layer: Layer,
        groups: tuple[pygame.sprite.Group, ...] | pygame.sprite.Group,
    ):
        """
        Set up a base tile, and add it as collideable Tile to the pathfinding
        matrix
        """
        self._setup_base_tile(pos, surf, layer, groups)

        if SETUP_PATHFINDING:
            pf_add_matrix_collision(
                self._pf_matrix,
                (pos[0] / SCALE_FACTOR, pos[1] / SCALE_FACTOR),
                surf.size,
            )

    def _setup_water_tile(
        self,
        pos: tuple[int, int],
        groups: tuple[pygame.sprite.Group, ...] | pygame.sprite.Group,
    ):
        """
        Create a new AnimatedSprite and add it to the given groups.
        This Sprite will be animated as Water and displayed on Layer.WATER
        :param pos: Position of Sprite (x, y)
        :param groups: Groups the Sprite should be added to
        """
        image = self.frames["level"]["animations"]["water"]
        AnimatedSprite(pos, image, z=Layer.WATER).add(groups)

    # endregion

    # region object layer setup methods
    def _setup_base_object(
        self,
        pos: tuple[int, int],
        obj: TiledObject,
        layer: Layer,
        groups: tuple[pygame.sprite.Group, ...] | pygame.sprite.Group,
        name: str = None,
    ):
        """
        Create a new rectangular hitbox and add it to the given groups.
        :param pos: Position of the hitbox Sprite (x, y)
        :param obj: TiledObject from which the hitbox should be created
        :param layer: z-Layer on which the Sprite should be displayed
                      TODO: Should likely be removed / reworked since hitboxes
                       should not be displayed at all
        :param groups: Groups the Sprite should be added to
        :param name: [Optional] name of the Sprite
        """
        size = (obj.width * SCALE_FACTOR, obj.height * SCALE_FACTOR)
        image = pygame.Surface(size)
        Sprite(pos, image, z=layer, name=name).add(groups)

    def _setup_collision_rect(
        self,
        pos: tuple[int, int],
        obj: TiledObject,
        layer: Layer,
        groups: tuple[pygame.sprite.Group, ...] | pygame.sprite.Group,
        name: str = None,
    ):
        """
        Set up a base object and add it as collideable object to the
        pathfinding matrix
        """
        size = (obj.width * SCALE_FACTOR, obj.height * SCALE_FACTOR)
        image = pygame.Surface(size)
        Sprite(pos, image, z=layer, name=name).add(groups)

        if SETUP_PATHFINDING:
            pf_add_matrix_collision(
                self._pf_matrix, (obj.x, obj.y), (obj.width, obj.height)
            )

    def _setup_tree(
        self, pos: tuple[int, int], obj: TiledObject, object_type: MapObjectType
    ):
        props = obj.properties
        if props.get("size") == "medium" and props.get("breakable"):
            fruit = props.get("fruit_type")
            if fruit == "no_fruit":
                fruit_type, fruit_frames = None, None
            else:
                fruit_type = InventoryResource.from_serialised_string(fruit)
                fruit_frames = self.frames["level"]["objects"][fruit]
            stump_frames = self.frames["level"]["objects"]["stump"]

            tree = Tree(
                pos,
                object_type,
                (self.all_sprites, self.collision_sprites, self.tree_sprites),
                obj.name,
                fruit_frames,
                fruit_type,
                stump_frames,
                self.drops_manager,
            )
            # we need a tree surf without fruits
            tree.image = self.frames["level"]["objects"]["tree"]
            tree.surf = tree.image
        else:
            CollideableMapObject(pos, object_type, z=Layer.MAIN).add(
                self.all_sprites,
                self.collision_sprites,
            )

    def _setup_bush(
        self, pos: tuple[int, int], obj: TiledObject, object_type: MapObjectType
    ):
        props = obj.properties
        if props.get("size") == "medium":
            fruit = props.get("fruit_type")
            if fruit == "no_fruit":
                fruit_type, fruit_frames = None, None
            else:
                fruit_type = InventoryResource.from_serialised_string(fruit)
                fruit_frames = self.frames["level"]["objects"][fruit]

            bush = BerryBush(
                pos,
                object_type,
                (
                    self.all_sprites,
                    self.collision_sprites,
                    self.bush_sprites,
                    self.interaction_sprites,
                ),
                obj.name,
                fruit_frames,
                fruit_type,
            )
            # we need a bush surf without fruits
            bush.image = self.frames["level"]["objects"]["bush_medium"]
            bush.surf = bush.image
        else:
            CollideableMapObject(pos, object_type, z=Layer.MAIN).add(
                self.all_sprites,
                self.collision_sprites,
            )

    def _setup_map_object(
        self,
        pos: tuple[int, int],
        obj: TiledObject,
        layer: Layer,
    ):
        """
        Create a new collideable Sprite from the given TiledObject.
        If the value of the object's "type" property equals "tree", this Sprite will be
        created from the Tree class and will take its assets from self.frames
        :param pos: Position of Sprite (x, y)
        :param obj: TiledObject to create the Sprite from
        :param layer: z-Layer on which the Sprite should be displayed
                      (Trees will always be rendered on Layer.MAIN)
        """
        object_type = self._map_objects.get(obj.gid)
        props = obj.properties

        if object_type.hitbox is not None:
            if props.get("type") == "tree":
                self._setup_tree(pos, obj, object_type)
            elif props.get("type") == "bush":
                self._setup_bush(pos, obj, object_type)

            else:
                if object_type.hitbox is not None:
                    CollideableMapObject(pos, object_type, z=layer).add(
                        self.all_sprites,
                        self.collision_sprites,
                    )

            if SETUP_PATHFINDING:
                pf_add_matrix_collision(
                    self._pf_matrix,
                    (
                        obj.x + object_type.hitbox.x / SCALE_FACTOR,
                        obj.y + object_type.hitbox.y / SCALE_FACTOR,
                    ),
                    (
                        object_type.hitbox.width / SCALE_FACTOR,
                        object_type.hitbox.height / SCALE_FACTOR,
                    ),
                )
        else:
            surf = pygame.transform.scale_by(object_type.image, SCALE_FACTOR)
            Sprite(pos, surf, z=layer).add(self.all_sprites)

    def _setup_player_warp(self, pos: tuple[int, int], obj: TiledObject):
        """
        Add a new Player warp point.
        The type of the warp will be retrieved from the object's name.

        The default spawnpoint should be named "spawnpoint", and warp
        destination points should be named "from " + map name (without .tmx),
        e.g. a warp point used when warping from forest should be named
        "from forest". Warp origins should be defined as rectangular
        objects that warp the player when colliding with them. They should
        be named "to " + map name (without .tmx), e.g. a warp point that
        will be used when warping to farm_new should be named
        "to farm_new".

        :param pos: Position of the warp
        :param obj: TiledObject to create the warp from
        """
        name = obj.name
        if name == "spawnpoint":
            if self.player_spawnpoint:
                warnings.warn(
                    f"Multiple spawnpoints found " f"({self.player_spawnpoint}, {pos})",
                    GameMapWarning,
                )
            self.player_spawnpoint = pos
        else:
            name = name.split(" ")
            if len(name) == 2:
                warp_type = name[0]
                warp_map = name[1]
                if warp_type == "from":
                    self.player_entry_warps[warp_map] = pos
                elif warp_type == "to":
                    warp_hitbox = pygame.Surface(
                        (obj.width * SCALE_FACTOR, obj.height * SCALE_FACTOR)
                    )
                    Sprite(
                        (obj.x * SCALE_FACTOR, obj.y * SCALE_FACTOR),
                        warp_hitbox,
                        name=warp_map,
                    ).add(self.player_exit_warps)
                else:
                    warnings.warn(f'Invalid player warp "{name}"', GameMapWarning)
            else:
                warnings.warn(f'Invalid player warp "{name}"', GameMapWarning)

    def _setup_npc(self, pos: tuple[int, int], obj: TiledObject, gmap: Map):
        """
        Creates a new NPC sprite at the given position
        """
        npc = NPC(
            pos=pos,
            assets=ENTITY_ASSETS.RABBIT,
            groups=(self.all_sprites, self.collision_sprites),
            collision_sprites=self.collision_sprites,
            apply_tool=self.apply_tool,
            plant_collision=self.plant_collision,
            soil_layer=self.soil_layer,
            emote_manager=self.npc_emote_manager,
            tree_sprites=self.tree_sprites,
        )
        npc.teleport(pos)
        behaviour = obj.properties.get("behaviour")
        if behaviour != "Woodcutting" and gmap == Map.NEW_FARM:
            npc.conditional_behaviour_tree = NPCBehaviourTree.Farming
        else:
            npc.conditional_behaviour_tree = NPCBehaviourTree.Woodcutting
        return npc

    def _setup_animal(self, pos: tuple[int, int], obj: TiledObject):
        """
        Creates a new Animal sprite at the given position.
        The animal type is determined by the object name, objects named
        "Chicken" will create Chickens, objects that are named "Cow" will
        create Cows.
        """
        animal = None
        if obj.name == "Chicken":
            animal = Chicken(
                pos=pos,
                assets=ENTITY_ASSETS.CHICKEN,
                groups=(self.all_sprites, self.collision_sprites),
                collision_sprites=self.collision_sprites,
            )
            animal.conditional_behaviour_tree = ChickenBehaviourTree.Wander
        elif obj.name == "Cow":
            animal = Cow(
                pos=pos,
                assets=ENTITY_ASSETS.COW,
                groups=(self.all_sprites, self.collision_sprites),
                collision_sprites=self.collision_sprites,
            )
            animal.conditional_behaviour_tree = CowConditionalBehaviourTree.Wander
            animal.continuous_behaviour_tree = CowContinuousBehaviourTree.Flee

        if animal is not None:
            animal.teleport(pos)
            return animal
        else:
            warnings.warn(
                f'Malformed animal object name "{obj.name}" in tilemap', GameMapWarning
            )

    # endregion

    def _setup_layers(
        self,
        save_file: SaveFile,
        gmap: Map,
        scene_ani: SceneAnimation,
        zoom_man: ZoomManager,
    ):
        """
        Iterates over all map layers, updates the GameMap state and creates
        all Sprites for the map.
        """

        # We clear the target data first so that the cutscene from the previous
        # room doesn't play again if the current one
        # doesn't have any camera targets
        scene_ani.reset()
        scene_ani.clear()

        # Clearing the zoom manager in advance, in case no zoom areas exist for the current map
        zoom_man.clear()

        for tilemap_layer in self._tilemap.layers:
            if isinstance(tilemap_layer, TiledTileLayer):
                # create soil layer
                if tilemap_layer.name == "Farmable":
                    self.soil_layer.create_soil_tiles(
                        tilemap_layer, save_file.soil_data
                    )
                    continue
                elif tilemap_layer.name == "Border":
                    _setup_tile_layer(
                        tilemap_layer,
                        lambda pos, image: self._setup_collideable_tile(
                            pos,
                            image,
                            Layer.BORDER,
                            (
                                self.all_sprites,
                                self.collision_sprites,
                            ),
                        ),
                    )
                    continue

                # create tile layers
                # set layer if defined in the TileLayer properties
                layer = _get_element_property(
                    element=tilemap_layer,
                    property_name="layer",
                    callback=lambda prop: Layer[prop],
                    default=Layer.GROUND,
                )

                if layer == Layer.WATER:
                    # tiles on the WATER layer will always be created as water
                    _setup_tile_layer(
                        tilemap_layer,
                        lambda pos, _: self._setup_water_tile(pos, self.all_sprites),
                    )
                else:
                    # decorative and ground tiles will be created as base tile
                    _setup_tile_layer(
                        tilemap_layer,
                        lambda pos, image: self._setup_base_tile(
                            pos,
                            image,
                            layer,  # noqa: B023 # TODO: Fix B023 to avoid potential UnboundLocalError
                            self.all_sprites,
                        ),
                    )

            elif isinstance(tilemap_layer, TiledObjectGroup):
<<<<<<< HEAD
                if tilemap_layer.name == "Minigame":
                    self.minigame_layer = tilemap_layer
                elif tilemap_layer.name == "Interactions":
                    _setup_object_layer(
                        tilemap_layer,
                        lambda pos, obj: self._setup_base_object(
                            pos,
                            obj,
                            Layer.MAIN,
                            self.interaction_sprites,
                            name=obj.name,
                        ),
                    )
                elif tilemap_layer.name == "Collisions":
                    _setup_object_layer(
                        tilemap_layer,
                        lambda pos, obj: self._setup_collision_rect(
                            pos, obj, Layer.MAIN, self.collision_sprites
                        ),
                    )
                elif tilemap_layer.name == "Player":
                    _setup_object_layer(
                        tilemap_layer,
                        lambda pos, obj: self._setup_player_warp(pos, obj),
                    )

                    if not self.player_entry_warps and not self.player_spawnpoint:
                        raise InvalidMapError(
                            "No Player warp point could be found in the map's "
                            "Player layer"
=======
                match tilemap_layer.name:
                    case SpecialObjectLayer.INTERACTIONS:
                        _setup_object_layer(
                            tilemap_layer,
                            lambda pos, obj: self._setup_base_object(
                                pos,
                                obj,
                                Layer.MAIN,
                                self.interaction_sprites,
                                name=obj.name,
                            ),
                        )
                    case SpecialObjectLayer.COLLISIONS:
                        _setup_object_layer(
                            tilemap_layer,
                            lambda pos, obj: self._setup_collision_rect(
                                pos, obj, Layer.MAIN, self.collision_sprites
                            ),
                        )
                    case SpecialObjectLayer.PLAYER:
                        _setup_object_layer(
                            tilemap_layer,
                            lambda pos, obj: self._setup_player_warp(pos, obj),
>>>>>>> dd0570be
                        )

                        if not self.player_entry_warps and not self.player_spawnpoint:
                            raise InvalidMapError(
                                "No Player warp point could be found in the map's "
                                "Player layer"
                            )
                    case SpecialObjectLayer.NPCS:
                        if not ENABLE_NPCS:
                            continue
                        self.npcs = _setup_object_layer(
                            tilemap_layer,
                            lambda pos, obj: self._setup_npc(pos, obj, gmap),
                        )
                    case SpecialObjectLayer.ANIMALS:
                        if not TEST_ANIMALS:
                            continue
                        self.animals = _setup_object_layer(
                            tilemap_layer, lambda pos, obj: self._setup_animal(pos, obj)
                        )
                    case SpecialObjectLayer.CAMERA_TARGETS:
                        scene_ani.set_target_points(_setup_camera_layer(tilemap_layer))
                    case SpecialObjectLayer.ZOOM_AREAS:
                        zoom_man.set_zoom_areas(_setup_zoom_layer(tilemap_layer))
                    case _:
                        # set layer if defined in the TileLayer properties
                        layer = _get_element_property(
                            tilemap_layer, "layer", lambda prop: Layer[prop], Layer.MAIN
                        )

                        # decorative objects will be created as collideable object
                        _setup_object_layer(
                            tilemap_layer,
                            lambda pos, obj, obj_layer=layer: self._setup_map_object(
                                pos,
                                obj,
                                obj_layer,
                            ),
                        )

            else:
                # This should be the case when an Image or Group layer is found
                warnings.warn(
                    f"Support for {tilemap_layer.__class__.__name__} layers is not (yet) "
                    f"implemented! Layer {tilemap_layer.name} will be skipped",
                    GameMapWarning,
                )

    def _setup_emote_interactions(self):
        self.player_emote_manager.reset()

        @self.player_emote_manager.on_show_emote
        def on_show_emote(emote: str):
            if self.player.focused_entity:
                npc = self.player.focused_entity
                npc.abort_path()

                self.npc_emote_manager.show_emote(npc, emote)

        @self.player_emote_manager.on_emote_wheel_opened
        def on_emote_wheel_opened():
            player_pos = self.player.rect.center
            distance_to_player = 5 * SCALED_TILE_SIZE
            npc_to_focus = None
            for npc in self.npcs:
                current_distance = (
                    (player_pos[0] - npc.rect.center[0]) ** 2
                    + (player_pos[1] - npc.rect.center[1]) ** 2
                ) ** 0.5
                if current_distance < distance_to_player:
                    distance_to_player = current_distance
                    npc_to_focus = npc
            if npc_to_focus:
                self.player.focus_entity(npc_to_focus)

        @self.player_emote_manager.on_emote_wheel_closed
        def on_emote_wheel_closed():
            self.player.unfocus_entity()

    def get_size(self):
        return self._tilemap_scaled_size<|MERGE_RESOLUTION|>--- conflicted
+++ resolved
@@ -9,7 +9,7 @@
 from src.camera.zoom_area import ZoomArea
 from src.camera.zoom_manager import ZoomManager
 from src.enums import FarmingTool, InventoryResource, Layer, Map, SpecialObjectLayer
-from src.exceptions import GameMapWarning, InvalidMapError, PathfindingWarning
+from src.exceptions import GameMapWarning, InvalidMapError
 from src.groups import AllSprites, PersistentSpriteGroup
 from src.gui.interface.emotes import NPCEmoteManager, PlayerEmoteManager
 from src.gui.scene_animation import SceneAnimation
@@ -298,40 +298,10 @@
             if ENABLE_NPCS:
                 self._setup_emote_interactions()
 
-<<<<<<< HEAD
-=======
     @property
     def size(self):
         return self._tilemap_scaled_size
 
-    def _add_pf_matrix_collision(
-        self, pos: tuple[float, float], size: tuple[float, float]
-    ):
-        """
-        Add a collision rect to the pathfinding matrix at the given position.
-        The given position will be the topleft corner of the rectangle.
-        The values given to this method should equal to the values as defined
-        in Tiled (scaled up by TILE_SIZE, not scaled up by SCALE_FACTOR)
-        :param pos: position of collision rect (x, y) (rounded-down)
-        :param size: size of collision rect (width, height) (rounded-up)
-        """
-        tile_x = int(pos[0] / TILE_SIZE)
-        tile_y = int(pos[1] / TILE_SIZE)
-        tile_w = math.ceil((pos[0] + size[0]) / TILE_SIZE) - tile_x
-        tile_h = math.ceil((pos[1] + size[1]) / TILE_SIZE) - tile_y
-
-        for w in range(tile_w):
-            for h in range(tile_h):
-                try:
-                    self._pf_matrix[tile_y + h][tile_x + w] = 0
-                except IndexError as e:
-                    warnings.warn(
-                        f"Failed adding non-walkable Tile to pathfinding "
-                        f"matrix: {e}",
-                        PathfindingWarning,
-                    )
-
->>>>>>> dd0570be
     # region tile layer setup methods
     def _setup_base_tile(
         self,
@@ -721,39 +691,9 @@
                     )
 
             elif isinstance(tilemap_layer, TiledObjectGroup):
-<<<<<<< HEAD
-                if tilemap_layer.name == "Minigame":
-                    self.minigame_layer = tilemap_layer
-                elif tilemap_layer.name == "Interactions":
-                    _setup_object_layer(
-                        tilemap_layer,
-                        lambda pos, obj: self._setup_base_object(
-                            pos,
-                            obj,
-                            Layer.MAIN,
-                            self.interaction_sprites,
-                            name=obj.name,
-                        ),
-                    )
-                elif tilemap_layer.name == "Collisions":
-                    _setup_object_layer(
-                        tilemap_layer,
-                        lambda pos, obj: self._setup_collision_rect(
-                            pos, obj, Layer.MAIN, self.collision_sprites
-                        ),
-                    )
-                elif tilemap_layer.name == "Player":
-                    _setup_object_layer(
-                        tilemap_layer,
-                        lambda pos, obj: self._setup_player_warp(pos, obj),
-                    )
-
-                    if not self.player_entry_warps and not self.player_spawnpoint:
-                        raise InvalidMapError(
-                            "No Player warp point could be found in the map's "
-                            "Player layer"
-=======
                 match tilemap_layer.name:
+                    case SpecialObjectLayer.MINIGAME:
+                        self.minigame_layer = tilemap_layer
                     case SpecialObjectLayer.INTERACTIONS:
                         _setup_object_layer(
                             tilemap_layer,
@@ -776,7 +716,6 @@
                         _setup_object_layer(
                             tilemap_layer,
                             lambda pos, obj: self._setup_player_warp(pos, obj),
->>>>>>> dd0570be
                         )
 
                         if not self.player_entry_warps and not self.player_spawnpoint:
