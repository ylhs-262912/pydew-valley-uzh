import warnings
from collections.abc import Callable
from functools import partial
from random import randint

import pygame

<<<<<<< HEAD
from src.camera import Camera
from src.camera_target import CameraTarget
from src.enums import FarmingTool, GameState, Map, SeedType
=======
from src.enums import FarmingTool, GameState, Map
>>>>>>> 0a55595e
from src.events import DIALOG_ADVANCE, DIALOG_SHOW, post_event
from src.groups import AllSprites, PersistentSpriteGroup
from src.gui.interface.emotes import NPCEmoteManager, PlayerEmoteManager
from src.gui.scene_animation import SceneAnimation
from src.npc.setup import AIData
from src.overlay.overlay import Overlay
from src.overlay.sky import Rain, Sky
from src.overlay.soil import SoilLayer
from src.overlay.transition import Transition
from src.screens.game_map import GameMap
from src.settings import (
    GAME_MAP,
    SCALED_TILE_SIZE,
    SCREEN_HEIGHT,
    SCREEN_WIDTH,
    MapDict,
    SoundDict,
)
from src.sprites.character import Character
from src.sprites.drops import DropsManager
from src.sprites.entities.player import Player
from src.sprites.particle import ParticleSprite
from src.sprites.setup import ENTITY_ASSETS
from src.support import load_data, map_coords_to_tile, resource_path


class Level:
    display_surface: pygame.Surface
    switch_screen: Callable[[GameState], None]

    # assets
    font: pygame.Font
    frames: dict
    sounds: SoundDict
    tmx_maps: MapDict
    current_map: Map | None
    game_map: GameMap | None

    # sprite groups
    all_sprites: AllSprites
    collision_sprites: PersistentSpriteGroup
    tree_sprites: PersistentSpriteGroup
    interaction_sprites: PersistentSpriteGroup
    drop_sprites: pygame.sprite.Group
    player_exit_warps: pygame.sprite.Group

    # farming
    soil_layer: SoilLayer

    # emotes
    _emotes: dict
    player_emote_manager: PlayerEmoteManager
    npc_emote_manager: NPCEmoteManager

    player: Player

    # weather
    sky: Sky
    rain: Rain
    raining: bool

    # transitions
    map_transition: Transition
    day_transition: Transition
    current_day: int

    # overlay
    overlay: Overlay
    show_hitbox_active: bool

    def __init__(
        self,
        switch: Callable[[GameState], None],
        tmx_maps: MapDict,
        frames: dict[str, dict],
        sounds: SoundDict,
    ):
        # main setup
        self.display_surface = pygame.display.get_surface()
        self.switch_screen = switch

        # cutscene
        # target_points = [(100, 100), (200, 200), (300, 100), (800, 900)]
        # speeds = [100, 150, 200]  # Different speeds for each segment
        # pauses = [0, 1, 0.5, 2]  # Pauses at each point in seconds
        self.cutscene_animation = SceneAnimation([CameraTarget.get_null_target()])

        # assets
        self.font = pygame.font.Font(resource_path("font/LycheeSoda.ttf"), 30)
        self.frames = frames
        self.sounds = sounds
        self.tmx_maps = tmx_maps
        self.current_map = None
        self.game_map = None

        self.all_sprites = AllSprites()
        self.collision_sprites = PersistentSpriteGroup()
        self.tree_sprites = PersistentSpriteGroup()
        self.interaction_sprites = PersistentSpriteGroup()
        self.drop_sprites = pygame.sprite.Group()
        self.player_exit_warps = pygame.sprite.Group()

<<<<<<< HEAD
        self.camera = Camera(0, 0)

        self.soil_layer = SoilLayer(self.all_sprites, self.frames["level"], self.sounds)
=======
        self.soil_layer = SoilLayer(self.all_sprites, self.frames["level"])
>>>>>>> 0a55595e

        self._emotes = self.frames["emotes"]
        self.player_emote_manager = PlayerEmoteManager(self._emotes, self.all_sprites)
        self.npc_emote_manager = NPCEmoteManager(self._emotes, self.all_sprites)

        self.player = Player(
            pos=(0, 0),
            assets=ENTITY_ASSETS.RABBIT,
            groups=(),
            collision_sprites=self.collision_sprites,
            apply_tool=self.apply_tool,
            plant_collision=self.plant_collision,
            interact=self.interact,
            emote_manager=self.player_emote_manager,
            sounds=self.sounds,
        )
        self.all_sprites.add_persistent(self.player)
        self.collision_sprites.add_persistent(self.player)

        # drops manager
        self.drops_manager = DropsManager(
            self.all_sprites, self.drop_sprites, self.frames["level"]["drops"]
        )
        self.drops_manager.player = self.player

        # weather
        self.sky = Sky()
        self.rain = Rain(self.all_sprites, self.frames["level"])
        self.raining = False

        self.load_map(GAME_MAP)
        self.map_transition = Transition(
            lambda: self.switch_to_map(self.current_map),
            self.finish_transition,
            dur=2400,
        )

        self.activate_music()

        # day night cycle
        self.day_transition = Transition(self.reset, self.finish_transition, dur=3200)
        self.current_day = 0

        # overlays
        self.overlay = Overlay(self.player, frames["overlay"])
        self.show_hitbox_active = False

    def load_map(self, game_map: Map, from_map: str = None):
        # prepare level state for new map
        # clear all sprite groups
        self.all_sprites.empty()
        self.collision_sprites.empty()
        self.interaction_sprites.empty()
        self.tree_sprites.empty()
        self.player_exit_warps.empty()

        # clear existing soil_layer
        self.soil_layer.reset()

        self.game_map = GameMap(
            tilemap=self.tmx_maps[game_map],
            scene_ani=self.cutscene_animation,
            all_sprites=self.all_sprites,
            collision_sprites=self.collision_sprites,
            interaction_sprites=self.interaction_sprites,
            tree_sprites=self.tree_sprites,
            player_exit_warps=self.player_exit_warps,
            player=self.player,
            player_emote_manager=self.player_emote_manager,
            npc_emote_manager=self.npc_emote_manager,
            drops_manager=self.drops_manager,
            soil_layer=self.soil_layer,
            apply_tool=self.apply_tool,
            plant_collision=self.plant_collision,
            frames=self.frames,
        )

        self.camera.change_size(*self.game_map.size)

        player_spawn = None

        # search for player entry warp depending on which map they came from
        if from_map:
            player_spawn = self.game_map.player_entry_warps.get(from_map)
            if not player_spawn:
                warnings.warn(
                    f'No valid entry warp found for "{game_map}" '
                    f'from: "{self.current_map}"'
                )

        # use default spawnpoint if no origin map is specified,
        # or if no entry warp for the player's origin map is found
        if not player_spawn:
            if self.game_map.player_spawnpoint:
                player_spawn = self.game_map.player_spawnpoint
            else:
                warnings.warn(f"No default spawnpoint found on {game_map}")
                # fallback to the first player entry warp
                player_spawn = next(iter(self.game_map.player_entry_warps.values()))

        self.player.teleport(player_spawn)

        self.rain.set_floor_size(self.game_map.get_size())

        self.current_map = game_map
        self.cutscene_animation.start()

    def activate_music(self):
        volume = 0.1
        try:
            sound_data = load_data("volume.json")
            volume = sound_data["music"]
            # sfx = sound_data['sfx']
        except FileNotFoundError:
            pass
        self.sounds["music"].set_volume(min((volume / 1000), 0.4))
        self.sounds["music"].play(-1)

    # plant collision
    def plant_collision(self, character: Character):
        if self.soil_layer.plant_sprites:
            for plant in self.soil_layer.plant_sprites:
                if plant.rect.colliderect(character.hitbox_rect):
                    x, y = map_coords_to_tile(plant.rect.center)
                    self.soil_layer.harvest(
                        (x, y), character.add_resource, self.create_particle
                    )

    def switch_to_map(self, map_name: Map):
        if self.tmx_maps.get(map_name):
            self.load_map(map_name, from_map=self.current_map)
        else:
            warnings.warn(f'Error loading map: Map "{map_name}" not found')

            # fallback which reloads the current map and sets the player to the
            # entry warp of the map that should have been switched to
            self.load_map(self.current_map, from_map=map_name)

    def create_particle(self, sprite: pygame.sprite.Sprite):
        ParticleSprite(sprite.rect.topleft, sprite.image, self.all_sprites)

    def _play_playeronly_sound(self, sound: str, entity: Character):
        if isinstance(entity, Player):
            self.sounds[sound].play()

    def apply_tool(self, tool: FarmingTool, pos: tuple[int, int], entity: Character):
        match tool:
            case FarmingTool.AXE:
                for tree in pygame.sprite.spritecollide(
                    entity,
                    self.tree_sprites,
                    False,
                    lambda spr, tree_spr: spr.axe_hitbox.colliderect(
                        tree_spr.hitbox_rect
                    ),
                ):
                    tree.hit(entity)
                    self._play_playeronly_sound("axe", entity)
            case FarmingTool.HOE:
                if self.soil_layer.hoe(pos):
                    self._play_playeronly_sound("hoe", entity)
            case FarmingTool.WATERING_CAN:
                self.soil_layer.water(pos)
                self._play_playeronly_sound("water", entity)
            case _:  # All seeds
                if self.soil_layer.plant(pos, tool, entity.remove_resource):
                    self._play_playeronly_sound("plant", entity)
                else:
                    self._play_playeronly_sound("cant_plant", entity)

    def interact(self):
        collided_interactions = pygame.sprite.spritecollide(
            self.player, self.interaction_sprites, False
        )
        if collided_interactions:
            if collided_interactions[0].name == "Bed":
                self.start_day_transition()
            if collided_interactions[0].name == "Trader":
                self.switch_screen(GameState.SHOP)

    def handle_event(self, event: pygame.event.Event) -> bool:
        hitbox_key = self.player.controls.SHOW_HITBOXES.control_value
        dialog_key = self.player.controls.SHOW_DIALOG.control_value
        advance_dialog_key = self.player.controls.ADVANCE_DIALOG.control_value

        if event.type == pygame.KEYDOWN:
            if event.key == pygame.K_ESCAPE:
                self.switch_screen(GameState.PAUSE)
                return True
            if event.key == hitbox_key:
                self.show_hitbox_active = not self.show_hitbox_active
                return True
            if event.key == dialog_key:
                post_event(DIALOG_SHOW, dial="test")
                return True
            if event.key == advance_dialog_key:
                post_event(DIALOG_ADVANCE)
                return True

        return False

    def get_camera_center(self):
        if self.cutscene_animation:
            return self.cutscene_animation.get_current_position()

        return self.player.rect.center

    def start_transition(self):
        self.player.blocked = True
        self.player.direction = pygame.Vector2(0, 0)

    def finish_transition(self):
        self.player.blocked = False

    def start_day_transition(self):
        self.day_transition.activate()
        self.start_transition()

    # reset
    def reset(self):
        self.current_day += 1

        # plants + soil
        self.soil_layer.update()

        self.raining = randint(0, 10) > 7
        self.soil_layer.raining = self.raining

        # apples on the trees

        # No need to iterate using explicit sprites() call.
        # Iterating over a sprite group normally will do the same thing
        for tree in self.tree_sprites:
            for fruit in tree.fruit_sprites:
                fruit.kill()
            if tree.alive:
                tree.create_fruit()

        # sky
        self.sky.start_color = [255, 255, 255]
        self.sky.set_time(6, 0)  # set to 0600 hours upon sleeping

    def start_map_transition(self):
        self.map_transition.activate()
        self.start_transition()

    def check_map_exit(self):
        if not self.map_transition:
            for warp_hitbox in self.player_exit_warps:
                if self.player.hitbox_rect.colliderect(warp_hitbox.rect):
                    self.map_transition.reset = partial(
                        self.switch_to_map, warp_hitbox.name
                    )
                    self.start_map_transition()
                    return

    # draw
    def draw_hitboxes(self):
        if self.show_hitbox_active:
            offset = pygame.Vector2(0, 0)
            offset.x = -(self.player.rect.centerx - SCREEN_WIDTH / 2)
            offset.y = -(self.player.rect.centery - SCREEN_HEIGHT / 2)

            for y in range(len(AIData.Matrix)):
                for x in range(len(AIData.Matrix[y])):
                    if not AIData.Matrix[y][x]:
                        surf = pygame.Surface(
                            (SCALED_TILE_SIZE, SCALED_TILE_SIZE), pygame.SRCALPHA
                        )
                        surf.fill((255, 128, 128))
                        pygame.draw.rect(
                            surf,
                            (0, 0, 0),
                            (0, 0, SCALED_TILE_SIZE, SCALED_TILE_SIZE),
                            2,
                        )
                        surf.set_alpha(92)

                        self.display_surface.blit(
                            surf,
                            (
                                x * SCALED_TILE_SIZE + offset.x,
                                y * SCALED_TILE_SIZE + offset.y,
                            ),
                        )

            for sprite in self.collision_sprites:
                rect = sprite.rect.copy()
                rect.topleft += offset
                pygame.draw.rect(self.display_surface, "red", rect, 2)

                hitbox = sprite.hitbox_rect.copy()
                hitbox.topleft += offset
                pygame.draw.rect(self.display_surface, "blue", hitbox, 2)

                if isinstance(sprite, Character):
                    hitbox = sprite.axe_hitbox.copy()
                    hitbox.topleft += offset
                    pygame.draw.rect(self.display_surface, "green", hitbox, 2)
            for drop in self.drop_sprites:
                pygame.draw.rect(
                    self.display_surface, "red", drop.rect.move(*offset), 2
                )
                pygame.draw.rect(
                    self.display_surface, "blue", drop.hitbox_rect.move(*offset), 2
                )

    def draw_overlay(self):
        current_time = self.sky.get_time()
        self.overlay.display(current_time)

    def draw(self, dt):
        self.display_surface.fill((130, 168, 132))
        self.all_sprites.draw(self.camera)
        self.sky.display(dt)
        self.draw_overlay()
        self.day_transition.draw()
        self.map_transition.draw()

    # update
    def update_rain(self):
        if self.raining:
            self.rain.update()

    def update_cutscene(self, dt):
        if self.cutscene_animation.active:
            self.cutscene_animation.update(dt)

    def update(self, dt: float):
        # update
        self.check_map_exit()
        self.update_rain()
        self.day_transition.update()
        self.map_transition.update()
        self.all_sprites.update(dt)
        self.drops_manager.update()
        self.update_cutscene(dt)
        self.camera.update(self.cutscene_animation if self.cutscene_animation.active else self.player)

        # draw
        self.draw(dt)
        self.draw_hitboxes()<|MERGE_RESOLUTION|>--- conflicted
+++ resolved
@@ -5,13 +5,9 @@
 
 import pygame
 
-<<<<<<< HEAD
 from src.camera import Camera
 from src.camera_target import CameraTarget
-from src.enums import FarmingTool, GameState, Map, SeedType
-=======
 from src.enums import FarmingTool, GameState, Map
->>>>>>> 0a55595e
 from src.events import DIALOG_ADVANCE, DIALOG_SHOW, post_event
 from src.groups import AllSprites, PersistentSpriteGroup
 from src.gui.interface.emotes import NPCEmoteManager, PlayerEmoteManager
@@ -114,13 +110,9 @@
         self.drop_sprites = pygame.sprite.Group()
         self.player_exit_warps = pygame.sprite.Group()
 
-<<<<<<< HEAD
         self.camera = Camera(0, 0)
 
-        self.soil_layer = SoilLayer(self.all_sprites, self.frames["level"], self.sounds)
-=======
         self.soil_layer = SoilLayer(self.all_sprites, self.frames["level"])
->>>>>>> 0a55595e
 
         self._emotes = self.frames["emotes"]
         self.player_emote_manager = PlayerEmoteManager(self._emotes, self.all_sprites)
