import math
import sys
import pygame
<<<<<<< HEAD

=======
>>>>>>> d3f3b477

from random import randint

import pytmx
from pathfinding.core.grid import Grid as PF_Grid
from pathfinding.finder.a_star import AStarFinder as PF_AStarFinder

from src.npc.npc import NPC
from src.npc.npc_behaviour import NPCBehaviourMethods
from src.support import map_coords_to_tile, load_data, resource_path
from src.groups import AllSprites
from src.overlay.soil import SoilLayer
from src.overlay.transition import Transition
from src.overlay.sky import Sky, Rain
from src.overlay.overlay import Overlay
from src.screens.shop import ShopMenu
from src.sprites.base import Sprite, AnimatedSprite
from src.sprites.particle import ParticleSprite
from src.sprites.tree import Tree
from src.sprites.player import Player
from src.enums import FarmingTool, GameState
from src.settings import (
    TILE_SIZE,
    SCALE_FACTOR,
    LAYERS,
    MapDict,
)


class Level:
    def __init__(self, game, switch, tmx_maps: MapDict, frames, sounds):
        # main setup
        self.display_surface = pygame.display.get_surface()
        self.game = game
        self.switch_screen = switch

        # pathfinding
        self.pf_matrix_size = ()
        self.pf_matrix = []
        self.pf_grid: PF_Grid | None = None
        self.pf_finder = PF_AStarFinder()

        # sprite groups
        self.entities = {}
        self.npcs = {}
        self.all_sprites = AllSprites()
        self.collision_sprites = pygame.sprite.Group()
        self.tree_sprites = pygame.sprite.Group()
        self.interaction_sprites = pygame.sprite.Group()

        # assets
        self.font = pygame.font.Font(resource_path('font/LycheeSoda.ttf'), 30)
        self.frames = frames
        self.sounds = sounds
        self.tmx_maps = tmx_maps

        # soil
        self.soil_layer = SoilLayer(
            self.all_sprites,
            tmx_maps['main'],
            frames["level"],
<<<<<<< HEAD
            sounds
=======
>>>>>>> d3f3b477
        )

        # weather
        self.sky = Sky()
        self.rain = Rain(self.all_sprites, frames['level'], self.get_map_size())
        self.raining = False

        # setup map
        self.setup()
        self.player = self.entities['Player']

        # day night cycle
        self.transition = Transition(self.reset, self.finish_reset)
        self.day_transition = False
        self.current_day = 0

        # weather
        self.sky = Sky()
        self.rain = Rain(
            self.all_sprites,
            frames["level"],
            (tmx_maps['main'].width *
             TILE_SIZE *
             SCALE_FACTOR,
             tmx_maps['main'].height *
             TILE_SIZE *
             SCALE_FACTOR))

        # overlays
        self.overlay = Overlay(self.player, frames['overlay'])
        self.shop = ShopMenu(self.player, self.toggle_shop, self.font)
        self.shop_active = False

    # setup
    def setup(self):
        self.activate_music()

        self.pf_matrix_size = (self.tmx_maps["main"].width, self.tmx_maps["main"].height)
        self.pf_matrix = [[1 for _ in range(self.pf_matrix_size[0])] for _ in range(self.pf_matrix_size[1])]

        self.setup_tile_layer('Lower ground', self.setup_environment)
        self.setup_tile_layer('Upper ground', self.setup_environment)
        self.setup_tile_layer('Water', self.setup_water)

        self.setup_object_layer('Collidable objects', self.setup_collideable_object)
        self.setup_object_layer('Collisions', self.setup_collision)
        self.setup_object_layer('Interactions', self.setup_interaction)
        self.setup_object_layer('Entities', self.setup_entity)

        self.pf_grid = PF_Grid(matrix=self.pf_matrix)
        NPCBehaviourMethods.init()
        self.setup_object_layer('NPCs', self.setup_npc)

<<<<<<< HEAD
    def setup_layer_tiles(self, layer, setup_func):
=======
    def setup_tile_layer(self, layer, setup_func):
>>>>>>> d3f3b477
        for x, y, surf in self.tmx_maps['main'].get_layer_by_name(layer).tiles():
            x = x * TILE_SIZE * SCALE_FACTOR
            y = y * TILE_SIZE * SCALE_FACTOR
            pos = (x, y)
            setup_func(pos, surf)

    def setup_environment(self, pos, surf):
        image = pygame.transform.scale_by(surf, SCALE_FACTOR)
        Sprite(pos, image, self.all_sprites, LAYERS['lower ground'])

    def setup_water(self, pos, surf):
        image = self.frames['level']['animations']['water']
        AnimatedSprite(pos, image, self.all_sprites, LAYERS['water'])

    def setup_object_layer(self, layer, setup_func):
        for obj in self.tmx_maps['main'].get_layer_by_name(layer):
            x = obj.x * SCALE_FACTOR
            y = obj.y * SCALE_FACTOR
            pos = (x, y)
            setup_func(pos, obj)

    def pf_matrix_setup_collision(self, pos: tuple[float, float], size: tuple[float, float]):
        """
        :param pos: Absolute position of collision rect (x, y)
        :param size: Absolute size of collision rect (width, height)
        """
        tile_x = int(pos[0] / TILE_SIZE)
        tile_y = int(pos[1] / TILE_SIZE)
        tile_w = math.ceil((pos[0] + size[0]) / TILE_SIZE) - tile_x
        tile_h = math.ceil((pos[1] + size[1]) / TILE_SIZE) - tile_y

        for w in range(tile_w):
            for h in range(tile_h):
                self.pf_matrix[tile_y + h][tile_x + w] = 0

    def setup_collideable_object(self, pos, obj: pytmx.TiledObject):
        image = pygame.transform.scale_by(obj.image, SCALE_FACTOR)

        if obj.name == 'Tree':
            apple_frames = self.frames['level']['objects']['apple']
            stump_frames = self.frames['level']['objects']['stump']

            Tree(pos, image, (self.all_sprites, self.collision_sprites, self.tree_sprites), obj.name, apple_frames, stump_frames)
        else:
            Sprite(pos, image, (self.all_sprites, self.collision_sprites))

        self.pf_matrix_setup_collision((obj.x, obj.y), (obj.width, obj.height))

    def setup_collision(self, pos, obj):
        size = (obj.width * SCALE_FACTOR, obj.height * SCALE_FACTOR)
        image = pygame.Surface(size)
        Sprite(pos, image, self.collision_sprites)

        self.pf_matrix_setup_collision((obj.x, obj.y), (obj.width, obj.height))

    def setup_interaction(self, pos, obj):
        size = (obj.width * SCALE_FACTOR, obj.height * SCALE_FACTOR)
        image = pygame.Surface(size)
        Sprite(pos, image, self.interaction_sprites, LAYERS['main'], obj.name)

<<<<<<< HEAD
    def setup_entities(self, pos, obj):
        self.entities[obj.name] = Player(
            game=self.game,
=======
    def setup_entity(self, pos, obj):
        self.entities[obj.name] = Player(game=self.game,
>>>>>>> d3f3b477
            pos=pos,
            frames=self.frames['character']['rabbit'],
            groups=(self.all_sprites, self.collision_sprites),
            collision_sprites=self.collision_sprites,
            apply_tool=self.apply_tool,
            interact=self.interact,
            sounds=self.sounds,
            font=self.font
        )

    def setup_npc(self, pos, obj):
        self.npcs[obj.name] = NPC(pos=pos,
                                  frames=self.frames['character']['rabbit'],
                                  groups=(self.all_sprites, self.collision_sprites),
                                  collision_sprites=self.collision_sprites,
                                  apply_tool=self.apply_tool,
                                  soil_layer=self.soil_layer,
                                  pf_matrix=self.pf_matrix,
                                  pf_grid=self.pf_grid,
                                  pf_finder=self.pf_finder
        )

    def get_map_size(self):
        return self.tmx_maps['main'].width * TILE_SIZE * SCALE_FACTOR, self.tmx_maps['main'].height * TILE_SIZE * SCALE_FACTOR

    def activate_music(self):
        volume = 0.1
        try:
            volume = load_data('volume.json') / 1000
        except FileNotFoundError:
            pass
        self.sounds["music"].set_volume(volume)
        self.sounds["music"].play(-1)


    # events
    def event_loop(self):
        for event in pygame.event.get():
            if event.type == pygame.QUIT:
                pygame.quit()
                sys.exit()

            self.echap(event)

    def echap(self, event):
        if event.type == pygame.KEYDOWN:
            if event.key == pygame.K_ESCAPE:
                self.switch_screen(GameState.PAUSE)
                self.player.direction.xy = (0, 0)

    # plant collision
    def plant_collision(self):
        if self.soil_layer.plant_sprites:
            for plant in self.soil_layer.plant_sprites:

                is_player_near = plant.rect.colliderect(self.player.plant_collide_rect)

                if plant.harvestable and is_player_near:

                    # add resource
                    ressource = plant.seed_type
                    quantity = 3
                    self.player.add_resource(ressource, quantity)

                    # update grid
                    x, y = map_coords_to_tile(plant.rect.center)
                    self.soil_layer.grid[y][x].remove('P')

                    # remove plant
                    plant.kill()
                    self.create_particle(plant)

    def create_particle(self, sprite):
        ParticleSprite(sprite.rect.topleft, sprite.image, self.all_sprites)

    def apply_tool(self, tool: FarmingTool, pos, entity):
        match tool:
            case FarmingTool.AXE:
                for tree in self.tree_sprites:
                    if tree.rect.collidepoint(pos):
                        tree.hit(entity)
                        self.sounds['axe'].play()
            case FarmingTool.HOE:
                self.soil_layer.hoe(pos)
            case FarmingTool.WATERING_CAN:
                self.soil_layer.water(pos)
                self.sounds['water'].play()
            case _:  # All seeds
                self.soil_layer.plant(pos, tool, entity.inventory)

    def interact(self):
        collided_interactions = pygame.sprite.spritecollide(self.player, self.interaction_sprites, False)
        if collided_interactions:
            if collided_interactions[0].name == 'Bed':
                self.start_reset()
            if collided_interactions[0].name == 'Trader':
                self.toggle_shop()

    def toggle_shop(self):
        self.shop_active = not self.shop_active

    # reset
    def reset(self):
        self.current_day += 1

        # plants
        self.soil_layer.update_plants()

        self.sky.set_time(6, 0)  # set to 0600 hours upon sleeping

        # soil
        self.soil_layer.remove_water()
        self.raining = randint(0, 10) > 7
        self.soil_layer.raining = self.raining
        if self.raining:
            self.soil_layer.water_all()

        # apples on the trees

        # No need to iterate using explicit sprites() call.
        # Iterating over a sprite group normally will do the same thing
        for tree in self.tree_sprites:
            for apple in tree.apple_sprites:
                apple.kill()
            tree.create_fruit()

        # sky
        self.sky.start_color = [255, 255, 255]

    def finish_reset(self):
        self.day_transition = False
        for entity in self.entities.values():
            entity.blocked = False

    def start_reset(self):
        self.day_transition = True
        for entity in self.entities.values():
            entity.blocked = True
            entity.direction = pygame.Vector2(0, 0)

    # draw
    def draw_overlay(self):
        current_time = self.sky.get_time()
        self.overlay.display(current_time)

    def draw(self, dt):
        self.display_surface.fill('gray')
        self.all_sprites.draw(self.player.rect.center)
        self.draw_overlay()
        self.sky.display(dt)

    # update
    def update_rain(self):
        if self.raining and not self.shop_active:
            self.rain.update()

    def update_day(self):
        if self.day_transition:
            self.transition.play()
            self.sky.set_time(6, 0)   # set to 0600 hours upon sleeping

    def update(self, dt):
        # update
        self.event_loop()
        self.plant_collision()
        self.update_rain()
        self.update_day()
        self.all_sprites.update(dt)

        # draw
        self.draw(dt)<|MERGE_RESOLUTION|>--- conflicted
+++ resolved
@@ -1,10 +1,6 @@
 import math
 import sys
 import pygame
-<<<<<<< HEAD
-
-=======
->>>>>>> d3f3b477
 
 from random import randint
 
@@ -66,10 +62,7 @@
             self.all_sprites,
             tmx_maps['main'],
             frames["level"],
-<<<<<<< HEAD
             sounds
-=======
->>>>>>> d3f3b477
         )
 
         # weather
@@ -123,11 +116,7 @@
         NPCBehaviourMethods.init()
         self.setup_object_layer('NPCs', self.setup_npc)
 
-<<<<<<< HEAD
     def setup_layer_tiles(self, layer, setup_func):
-=======
-    def setup_tile_layer(self, layer, setup_func):
->>>>>>> d3f3b477
         for x, y, surf in self.tmx_maps['main'].get_layer_by_name(layer).tiles():
             x = x * TILE_SIZE * SCALE_FACTOR
             y = y * TILE_SIZE * SCALE_FACTOR
@@ -188,14 +177,9 @@
         image = pygame.Surface(size)
         Sprite(pos, image, self.interaction_sprites, LAYERS['main'], obj.name)
 
-<<<<<<< HEAD
     def setup_entities(self, pos, obj):
         self.entities[obj.name] = Player(
             game=self.game,
-=======
-    def setup_entity(self, pos, obj):
-        self.entities[obj.name] = Player(game=self.game,
->>>>>>> d3f3b477
             pos=pos,
             frames=self.frames['character']['rabbit'],
             groups=(self.all_sprites, self.collision_sprites),
