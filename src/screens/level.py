--- conflicted
+++ resolved
@@ -493,21 +493,13 @@
         self.sky.display()
         self.overlay.display()
 
-<<<<<<< HEAD
     def draw(self, dt: float, move_things: bool):
+        self.player.hp = self.overlay.health_bar.hp
         self.display_surface.fill((130, 168, 132))
         self.all_sprites.draw(self.camera)
         self.zoom_manager.apply_zoom()
         if move_things:
             self.sky.display(dt)
-=======
-    def draw(self, dt):
-        self.player.hp = self.overlay.health_bar.hp
-        self.display_surface.fill((130, 168, 132))
-        camera_center = self.get_camera_center()
-        self.all_sprites.draw(camera_center)
-        self.sky.display()
->>>>>>> aee53659
         self.draw_overlay()
         self.day_transition.draw()
         self.map_transition.draw()
@@ -528,7 +520,6 @@
         self.update_rain()
         self.day_transition.update()
         self.map_transition.update()
-<<<<<<< HEAD
         if move_things:
             if self.cutscene_animation.active:
                 self.all_sprites.update_blocked(dt)
@@ -548,12 +539,7 @@
                 else self.player,
                 dt,
             )
-=======
-        self.all_sprites.update(dt)
-        self.drops_manager.update()
-        self.update_cut_scene(dt)
-        self.decay_health()
->>>>>>> aee53659
+            self.decay_health()
         # draw
         self.draw(dt, move_things)
         self.draw_hitboxes()