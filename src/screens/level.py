--- conflicted
+++ resolved
@@ -7,12 +7,9 @@
 from pathfinding.core.grid import Grid as PF_Grid
 from pathfinding.finder.a_star import AStarFinder as PF_AStarFinder
 
-<<<<<<< HEAD
+from src.enums import FarminTool, GameState
+from src.groups import AllSprites
 from src.gui.interface.emotes import PlayerEmoteManager, NPCEmoteManager
-=======
-from src.enums import FarmingTool, GameState
-from src.groups import AllSprites
->>>>>>> 8a6edcee
 from src.npc.npc import NPC
 from src.npc.npc_behaviour import NPCBehaviourMethods
 from src.overlay.overlay import Overlay
@@ -37,14 +34,10 @@
 
 
 class Level:
-<<<<<<< HEAD
-    def __init__(self, switch, tmx_maps: MapDict, frames, sounds):
-=======
     def __init__(
-            self, game, switch: Callable[[GameState], None], tmx_maps: MapDict,
+            self, switch: Callable[[GameState], None], tmx_maps: MapDict,
             frames: dict[str, dict], sounds: SoundDict
     ):
->>>>>>> 8a6edcee
         # main setup
         self.display_surface = pygame.display.get_surface()
         self.switch_screen = switch
@@ -135,13 +128,9 @@
             NPCBehaviourMethods.init()
             self.setup_object_layer('NPCs', self.setup_npc)
 
-<<<<<<< HEAD
         self.setup_emote_interactions()
 
-    def setup_tile_layer(self, layer, setup_func):
-=======
     def setup_tile_layer(self, layer: str, setup_func: Callable[[tuple[int, int], pygame.Surface], None]):
->>>>>>> 8a6edcee
         for x, y, surf in self.tmx_maps['main'].get_layer_by_name(layer).tiles():
             x = x * TILE_SIZE * SCALE_FACTOR
             y = y * TILE_SIZE * SCALE_FACTOR
@@ -204,11 +193,7 @@
         image = pygame.Surface(size)
         Sprite(pos, image, self.interaction_sprites, LAYERS['main'], obj.name)
 
-<<<<<<< HEAD
-    def setup_entity(self, pos, obj):
-=======
     def setup_entity(self, pos: tuple[int, int], obj: pytmx.TiledObject):
->>>>>>> 8a6edcee
         self.entities[obj.name] = Player(
             pos=pos,
             frames=self.frames['character']['rabbit'],
@@ -221,17 +206,6 @@
             font=self.font
         )
 
-<<<<<<< HEAD
-    def setup_npc(self, pos, obj):
-        self.npcs[obj.name] = NPC(
-            pos=pos,
-            frames=self.frames['character']['rabbit'],
-            groups=(self.all_sprites, self.collision_sprites),
-            collision_sprites=self.collision_sprites,
-            apply_tool=self.apply_tool,
-            soil_layer=self.soil_layer,
-            emote_manager=self.npc_emote_manager,
-=======
     def setup_npc(self, pos: tuple[int, int], obj: pytmx.TiledObject):
         self.npcs[obj.name] = NPC(
             pos=pos,
@@ -240,7 +214,7 @@
             collision_sprites=self.collision_sprites,
             apply_tool=self.apply_tool,
             soil_layer=self.soil_layer,
->>>>>>> 8a6edcee
+            emote_manager=self.npc_emote_manager,
             pf_matrix=self.pf_matrix,
             pf_grid=self.pf_grid,
             pf_finder=self.pf_finder
@@ -287,24 +261,6 @@
         self.sounds["music"].set_volume(volume)
         self.sounds["music"].play(-1)
 
-<<<<<<< HEAD
-    # events
-    def event_loop(self):
-        for event in pygame.event.get():
-            if event.type == pygame.QUIT:
-                pygame.quit()
-                sys.exit()
-
-            self.echap(event)
-
-    def echap(self, event):
-        if event.type == pygame.KEYDOWN:
-            if event.key == pygame.K_ESCAPE:
-                self.switch_screen(GameState.PAUSE)
-                self.player.direction.xy = (0, 0)
-
-=======
->>>>>>> 8a6edcee
     # plant collision
     def plant_collision(self):
         if self.soil_layer.plant_sprites:
