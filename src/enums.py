--- conflicted
+++ resolved
@@ -38,11 +38,8 @@
     # saves and then sets its current state back to PLAY
     SAVE_AND_RESUME = 9
     INVENTORY = 10
-<<<<<<< HEAD
     ROUND_END = 11
-=======
-    OUTGROUP_MENU = 11
->>>>>>> 83a42826
+    OUTGROUP_MENU = 12
 
 
 # NOTE : DO NOT pay attention to anything the IDE might complain about in this class, as the enum generation mechanisms
