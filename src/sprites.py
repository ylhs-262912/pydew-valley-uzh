--- conflicted
+++ resolved
@@ -1,20 +1,4 @@
 import pygame
-<<<<<<< HEAD
-from .settings import (LAYERS,
-                       SCALE_FACTOR,
-                       GROW_SPEED,
-                       APPLE_POS,
-                       Function,
-                       SoundDict,
-                       Coordinate
-                       )
-from .enums import FarmingTool, InventoryResource, ItemToUse, PlayerState
-from .timer import Timer
-from .support import generate_particle_surf
-from random import randint, choice
-from .pause_menu import PauseMenu
-from .settings_menu import SettingsMenu
-=======
 import random
 from src import settings
 from src.settings import (
@@ -29,7 +13,6 @@
 from src import timer
 from src.pause_menu import PauseMenu
 from src.settings_menu import SettingsMenu
->>>>>>> 4f9a22d3
 
 
 class Sprite(pygame.sprite.Sprite):
@@ -198,12 +181,6 @@
 
 
 class Player(CollideableSprite):
-<<<<<<< HEAD
-    def __init__(self, pos: Coordinate, frames, groups, collision_sprites: pygame.sprite.Group, apply_tool: Function, interact: Function, sounds: SoundDict, font: pygame.Font):
-        self.frames, self.frame_index, self.state, self.facing_direction = frames, 0, 'idle', 'down'
-        super().__init__(pos, self.frames[self.state][self.facing_direction][self.frame_index], groups,
-                         (44 * SCALE_FACTOR, 40 * SCALE_FACTOR))
-=======
     def __init__(
             self,
             pos: settings.Coordinate,
@@ -224,7 +201,6 @@
             groups,
             (44 * SCALE_FACTOR, 40 * SCALE_FACTOR),
         )
->>>>>>> 4f9a22d3
 
         self.font = font
 
@@ -249,11 +225,7 @@
         self.apply_tool = apply_tool
         self.pause_menu = PauseMenu(self.font)
         self.settings_menu = SettingsMenu(self.font, self.sounds)
-<<<<<<< HEAD
         # seeds 
-=======
-        # seeds
->>>>>>> 4f9a22d3
         self.available_seeds = ['corn', 'tomato']
         self.seed_index = 0
         self.current_seed = FarmingTool.get_first_seed_id()
@@ -297,14 +269,8 @@
             recent_keys = pygame.key.get_just_pressed()
             # tool switch
             if recent_keys[pygame.K_q]:
-<<<<<<< HEAD
                 self.tool_index = (self.tool_index + 1) % FarmingTool.get_tool_count()
                 self.current_tool = FarmingTool(self.tool_index + FarmingTool.get_first_tool_id())
-=======
-                self.tool_index = (self.tool_index +
-                                   1) % len(self.available_tools)
-                self.current_tool = self.available_tools[self.tool_index]
->>>>>>> 4f9a22d3
 
             # tool use
             if recent_keys[pygame.K_SPACE]:
@@ -316,15 +282,8 @@
 
             # seed switch
             if recent_keys[pygame.K_e]:
-<<<<<<< HEAD
                 self.seed_index = (self.seed_index + 1) % FarmingTool.get_seed_count()
                 self.current_seed = FarmingTool(self.seed_index + FarmingTool.get_first_seed_id())
-=======
-                self.seed_index = (
-                    self.seed_index + 1
-                ) % len(self.available_seeds)
-                self.current_seed = self.available_seeds[self.seed_index]
->>>>>>> 4f9a22d3
 
             # seed used
             if recent_keys[pygame.K_LCTRL]:
@@ -403,16 +362,8 @@
                 self.tool_active = False
                 self.just_used_tool = False
 
-<<<<<<< HEAD
     def use_tool(self, option: ItemToUse):
         self.apply_tool((self.current_tool, self.current_seed)[option], self.get_target_pos(), self)
-=======
-    def use_tool(self, option):
-        self.apply_tool(
-            self.current_tool if option == 'tool' else self.current_seed,
-            self.get_target_pos(),
-            self)
->>>>>>> 4f9a22d3
 
     def add_resource(self, resource, amount=1):
         self.inventory[resource] += amount
