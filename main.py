--- conflicted
+++ resolved
@@ -113,14 +113,12 @@
         }
         self.current_state = GameState.MAIN_MENU
 
-<<<<<<< HEAD
         # intro to in-group msg.
         self.intro_txt_shown = False
-=======
+
     def set_token_status(self, status: bool):
         """Update the token status."""
         self.token_status = status
->>>>>>> 83a42826
 
     def switch_state(self, state: GameState):
         self.current_state = state
