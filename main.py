# /// script
# dependencies = [
#  "pygame-ce",
#  "pytmx",
#  "pathfinding",
# ]
# ///

import asyncio
import random
import sys

import pygame

from src import support
from src.enums import GameState
from src.events import DIALOG_ADVANCE, DIALOG_SHOW, OPEN_INVENTORY
from src.groups import AllSprites
from src.gui.interface.dialog import DialogueManager
from src.gui.setup import setup_gui
from src.savefile import SaveFile
from src.screens.inventory import InventoryMenu, prepare_checkmark_for_buttons
from src.screens.level import Level
from src.screens.menu_main import MainMenu
from src.screens.menu_pause import PauseMenu
from src.screens.menu_settings import SettingsMenu
from src.screens.shop import ShopMenu
from src.screens.switch_to_outgroup_menu import OutgroupMenu
from src.settings import (
    EMOTE_SIZE,
    RANDOM_SEED,
    SCREEN_HEIGHT,
    SCREEN_WIDTH,
    AniFrames,
    MapDict,
    SoundDict,
)
from src.sprites.setup import setup_entity_assets

# set random seed. It has to be set first before any other random function is called.
random.seed(RANDOM_SEED)
_COSMETICS = frozenset({"goggles", "horn", "necklace", "hat"})
# Due to the unconventional sizes of the cosmetics' icons, different scale factors are needed
_COSMETIC_SCALE_FACTORS = {"goggles": 2, "horn": 4, "necklace": 2, "hat": 3}
_COSMETIC_SUBSURF_AREAS = {
    "goggles": pygame.Rect(0, 0, 27, 16),
    "horn": pygame.Rect(32, 0, 16, 16),
    "necklace": pygame.Rect(0, 16, 21, 22),
    "hat": pygame.Rect(24, 16, 20, 11),
}


class Game:
    def __init__(self):
        # main setup
        pygame.init()
        screen_size = (SCREEN_WIDTH, SCREEN_HEIGHT)
        self.display_surface = pygame.display.set_mode(screen_size)
        pygame.display.set_caption("Clear Skies")

        # frames
        self.level_frames: dict | None = None
        self.overlay_frames: dict[str, pygame.Surface] | None = None
        self.cosmetic_frames: dict[str, pygame.Surface] = {}
        self.frames: dict[str, dict] | None = None
        self.previous_frame = ""

        # assets
        self.tmx_maps: MapDict | None = None

        self.emotes: AniFrames | None = None

        self.font: pygame.font.Font | None = None
        self.sounds: SoundDict | None = None

        self.save_file = SaveFile.load()

        # main setup
        self.running = True
        self.clock = pygame.time.Clock()
        self.load_assets()

        # screens
        self.level = Level(
            self.switch_state, self.tmx_maps, self.frames, self.sounds, self.save_file
        )
        self.player = self.level.player

        self.token_status = False
        self.main_menu = MainMenu(self.switch_state, self.set_token_status)
        self.pause_menu = PauseMenu(self.switch_state, self.set_token_status)
        self.settings_menu = SettingsMenu(
            self.switch_state, self.sounds, self.player.controls
        )
        self.shop_menu = ShopMenu(self.player, self.switch_state, self.font)
        self.inventory_menu = InventoryMenu(
            self.player,
            self.frames,
            self.switch_state,
            self.player.assign_tool,
            self.player.assign_seed,
        )
        self.outgroup_menu = OutgroupMenu(
            self.player, self.switch_state, self.set_token_status
        )

        # dialog
        self.all_sprites = AllSprites()
        self.dialogue_manager = DialogueManager(self.all_sprites)

        # screens
        self.menus = {
            GameState.MAIN_MENU: self.main_menu,
            GameState.PAUSE: self.pause_menu,
            GameState.SETTINGS: self.settings_menu,
            GameState.SHOP: self.shop_menu,
            GameState.INVENTORY: self.inventory_menu,
            GameState.OUTGROUP_MENU: self.outgroup_menu,
        }
        self.current_state = GameState.MAIN_MENU

        # intro to in-group msg.
        self.intro_txt_shown = False

    def set_token_status(self, status: bool):
        """Update the token status."""
        self.token_status = status

    def switch_state(self, state: GameState):
        self.current_state = state
        if self.current_state == GameState.SAVE_AND_RESUME:
            self.save_file.set_soil_data(*self.level.soil_manager.all_soil_sprites())
            self.level.player.save()
            self.current_state = GameState.PLAY
        if self.current_state == GameState.INVENTORY:
            self.inventory_menu.refresh_buttons_content()
        if self.game_paused():
            self.player.blocked = True
            self.player.direction.update((0, 0))
        else:
            self.player.blocked = False

    def load_assets(self):
        self.tmx_maps = support.tmx_importer("data/maps")

        # frames
        self.emotes = support.animation_importer(
            "images/ui/emotes/sprout_lands", frame_size=EMOTE_SIZE, resize=EMOTE_SIZE
        )

        self.level_frames = {
            "animations": support.animation_importer("images", "animations"),
            "soil": support.import_folder_dict("images/soil"),
            "soil water": support.import_folder_dict("images/soil water"),
            "tomato": support.import_folder("images/plants/tomato"),
            "corn": support.import_folder("images/plants/corn"),
            "rain drops": support.import_folder("images/rain/drops"),
            "rain floor": support.import_folder("images/rain/floor"),
            "objects": support.import_folder_dict("images/objects"),
            "drops": support.import_folder_dict("images/drops"),
        }
        self.overlay_frames = support.import_folder_dict("images/overlay")
        cosmetic_surf = pygame.image.load(
            support.resource_path("images/cosmetics.png")
        ).convert_alpha()
        for cosmetic in _COSMETICS:
            self.cosmetic_frames[cosmetic] = pygame.transform.scale_by(
                cosmetic_surf.subsurface(_COSMETIC_SUBSURF_AREAS[cosmetic]),
                _COSMETIC_SCALE_FACTORS[cosmetic],
            )
        self.frames = {
            "emotes": self.emotes,
            "level": self.level_frames,
            "overlay": self.overlay_frames,
            "cosmetics": self.cosmetic_frames,
            "checkmark": pygame.transform.scale_by(
                pygame.image.load(
                    support.resource_path("images/checkmark.png")
                ).convert_alpha(),
                4,
            ),
        }
        prepare_checkmark_for_buttons(self.frames["checkmark"])

        setup_entity_assets()

        setup_gui()

        # sounds
        self.sounds = support.sound_importer("audio", default_volume=0.25)

        self.font = support.import_font(30, "font/LycheeSoda.ttf")

    def game_paused(self):
        return self.current_state != GameState.PLAY

    def show_intro_msg(self):
        # A Message At The Starting Of The Game Giving Introduction To InGroup.
        if not self.intro_txt_shown:
            if not self.game_paused():
                self.dialogue_manager.open_dialogue(dial="intro_to_ingroup")
                self.intro_txt_shown = True

    # events
    def event_loop(self):
        for event in pygame.event.get():
            if self.handle_event(event):
                continue

            if self.game_paused():
                if self.menus[self.current_state].handle_event(event):
                    continue

            if self.level.handle_event(event):
                continue

    def handle_event(self, event: pygame.event.Event) -> bool:
        if event.type == pygame.QUIT:
            pygame.quit()
            sys.exit()
        if event.type == OPEN_INVENTORY:
            self.switch_state(GameState.INVENTORY)
            return True
        elif event.type == DIALOG_SHOW:
            if self.dialogue_manager.showing_dialogue:
                pass
            else:
                self.dialogue_manager.open_dialogue(event.dial)
                self.player.blocked = True
                self.player.direction.update((0, 0))
            return True
        elif event.type == DIALOG_ADVANCE:
            if self.dialogue_manager.showing_dialogue:
                self.dialogue_manager.advance()
                if not self.dialogue_manager.showing_dialogue:
                    self.player.blocked = False
            return True
        return False

    async def run(self):
        is_first_frame = True
        pygame.mouse.set_visible(False)
        mouse = pygame.image.load("images\\overlay\\Cursor.png")
        while self.running:
            dt = self.clock.tick() / 1000

            self.event_loop()
            if not self.game_paused() or is_first_frame:
                self.level.update(dt, self.current_state == GameState.PLAY)

            if self.game_paused() and not is_first_frame:
                self.display_surface.blit(self.previous_frame, (0, 0))
                self.menus[self.current_state].update(dt)

            if self.level.cutscene_animation.active:
                self.all_sprites.update_blocked(dt)
            else:
                self.all_sprites.update(dt)
            self.all_sprites.draw(self.level.camera)

            # Apply blur effect only if the player has goggles equipped
            if self.player.has_goggles and self.current_state == GameState.PLAY:
                surface = pygame.transform.box_blur(self.display_surface, 2)
                self.display_surface.blit(surface, (0, 0))
<<<<<<< HEAD
            mouse_pos = pygame.mouse.get_pos()
            if not self.game_paused() or is_first_frame:
                self.previous_frame = self.display_surface.copy()
            self.display_surface.blit(mouse, mouse_pos)
            is_first_frame = False
=======

            self.show_intro_msg()

>>>>>>> 7e6aa883
            pygame.display.update()
            await asyncio.sleep(0)


if __name__ == "__main__":
    game = Game()
    asyncio.run(game.run())<|MERGE_RESOLUTION|>--- conflicted
+++ resolved
@@ -262,17 +262,13 @@
             if self.player.has_goggles and self.current_state == GameState.PLAY:
                 surface = pygame.transform.box_blur(self.display_surface, 2)
                 self.display_surface.blit(surface, (0, 0))
-<<<<<<< HEAD
+
             mouse_pos = pygame.mouse.get_pos()
             if not self.game_paused() or is_first_frame:
                 self.previous_frame = self.display_surface.copy()
             self.display_surface.blit(mouse, mouse_pos)
             is_first_frame = False
-=======
-
-            self.show_intro_msg()
-
->>>>>>> 7e6aa883
+            
             pygame.display.update()
             await asyncio.sleep(0)
 
