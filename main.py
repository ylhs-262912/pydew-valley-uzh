--- conflicted
+++ resolved
@@ -100,12 +100,9 @@
             self.player.assign_tool,
             self.player.assign_seed,
         )
-<<<<<<< HEAD
         self.round_menu = RoundMenu(
             self.switch_state, self.set_token_status, self.player
         )
-=======
->>>>>>> 7e6aa883
         self.outgroup_menu = OutgroupMenu(
             self.player, self.switch_state, self.set_token_status
         )
