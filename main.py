<<<<<<< HEAD
import pygame

from src import settings
from src.screens.shop import ShopMenu
from src.settings import SCREEN_WIDTH, SCREEN_HEIGHT, CHAR_TILE_SIZE
from src.enums import GameState, Direction
=======
import sys

import pygame

from src import settings
>>>>>>> 8a6edcee
from src import support
from src.enums import GameState
from src.gui.health_bar import HealthProgressBar
from src.npc.dialog import DialogueManager, prepare_tb_image
from src.screens.level import Level
from src.screens.menu_main import MainMenu
from src.screens.menu_pause import PauseMenu
from src.screens.menu_settings import SettingsMenu
from src.screens.shop import ShopMenu
from src.settings import SCREEN_WIDTH, SCREEN_HEIGHT

class Game:
    def __init__(self):
        # main setup
        pygame.init()
        screen_size = (SCREEN_WIDTH, SCREEN_HEIGHT)
        self.display_surface = pygame.display.set_mode(screen_size)
        pygame.display.set_caption('PyDew')

        # frames
        self.character_frames: dict[str, settings.AniFrames] | None = None
        self.chicken_frames: dict[str, settings.AniFrames] | None = None
        self.cow_frames: dict[str, settings.AniFrames] | None = None
        self.level_frames: dict | None = None
        self.tmx_maps: settings.MapDict | None = None
        self.overlay_frames: dict[str, pygame.Surface] | None = None
        self.frames: dict[str, dict] | None = None

        # assets
        self.tmx_maps = {}
        self.sounds = None
        self.font = None
        self._tb_base = None
        self.tb_main_text_base_surf: pygame.Surface | None = None
        self.tb_cname_base_surf: pygame.Surface | None = None
        self.font: pygame.font.Font | None = None
        self.sounds: settings.SoundDict | None = None

        # main setup
        self.running = True
        self.clock = pygame.time.Clock()
        self.load_assets()

        # screens
<<<<<<< HEAD
        self.level = Level(self.switch_state, self.tmx_maps, self.frames, self.sounds)
=======
        self.level = Level(self, self.switch_state, self.tmx_maps, self.frames, self.sounds)
        self.player = self.level.player

>>>>>>> 8a6edcee
        self.main_menu = MainMenu(self.switch_state)
        self.pause_menu = PauseMenu(self.switch_state)
        self.settings_menu = SettingsMenu(self.switch_state, self.sounds, self.player.controls)
        self.shop_menu = ShopMenu(self.player, self.switch_state, self.font)

        # dialog
        self.dm = DialogueManager(self.level.all_sprites, self.tb_cname_base_surf, self.tb_main_text_base_surf)

        # screens
        self.menus = {
            GameState.MAIN_MENU: self.main_menu,
            GameState.PAUSE: self.pause_menu,
            GameState.SETTINGS: self.settings_menu,
            GameState.SHOP: self.shop_menu,
            # GameState.LEVEL: self.level
        }
        self.current_state = GameState.MAIN_MENU

        # progress bar
        self.health_bar = HealthProgressBar(100)

    def switch_state(self, state: GameState):
        self.current_state = state
        if self.game_paused():
            self.player.blocked = True
            self.player.direction.update((0, 0))
        else:
            self.player.blocked = False

    def load_assets(self):
        self.tmx_maps = support.tmx_importer('data/maps')

        # frames
        self.level_frames = {
            'animations': support.animation_importer('images', 'animations'),
            'soil': support.import_folder_dict('images/soil'),
            'soil water': support.import_folder_dict('images/soil water'),
            'tomato': support.import_folder('images/plants/tomato'),
            'corn': support.import_folder('images/plants/corn'),
            'rain drops': support.import_folder('images/rain/drops'),
            'rain floor': support.import_folder('images/rain/floor'),
            'objects': support.import_folder_dict('images/objects')
        }
        self.overlay_frames = support.import_folder_dict('images/overlay')
        self.character_frames = support.entity_importer(
            'images/characters', CHAR_TILE_SIZE,
            [Direction.DOWN, Direction.UP, Direction.LEFT]
        )
        self.chicken_frames = support.entity_importer(
            "images/entities/chicken", 16, [Direction.RIGHT]
        )
        self.cow_frames = support.entity_importer(
            "images/entities/cow", 32, [Direction.RIGHT]
        )
        self.frames = {
            'character': self.character_frames,
            "entities": {
                "chicken": self.chicken_frames,
                "cow": self.cow_frames
            },
            'level': self.level_frames,
            'overlay': self.overlay_frames
        }

        # The chicken idle animation looks kinda weird,
        #  that's why the second frame is getting removed
        self.frames["entities"]["chicken"]["idle"][Direction.LEFT].pop(1)
        self.frames["entities"]["chicken"]["idle"][Direction.RIGHT].pop(1)

        self._tb_base = pygame.image.load(support.resource_path("images/textbox.png")).convert_alpha()
        self.tb_cname_base_surf = self._tb_base.subsurface(pygame.Rect(0, 0, 212, 67))
        self.tb_main_text_base_surf = self._tb_base.subsurface(pygame.Rect(0, 74, 391, 202))
        prepare_tb_image(self.tb_cname_base_surf, self.tb_main_text_base_surf)

        # sounds
        self.sounds = support.sound_importer('audio', default_volume=0.25)

        self.font = support.import_font(30, 'font/LycheeSoda.ttf')

    def game_paused(self):
        return self.current_state != GameState.LEVEL

    # events
    def event_loop(self):
        for event in pygame.event.get():
            if self.handle_event(event):
                continue

            if self.game_paused():
                if self.menus[self.current_state].handle_event(event):
                    continue

            if self.level.handle_event(event):
                continue

    def handle_event(self, event: pygame.event.Event) -> bool:
        if event.type == pygame.QUIT:
            pygame.quit()
            sys.exit()
        return False

    def run(self):
        while self.running:
            dt = self.clock.tick() / 1000

            self.event_loop()

            self.level.update(dt)

            self.health_bar.update(self.display_surface, dt)

            if self.game_paused():
                self.menus[self.current_state].update(dt)

            pygame.display.update()


if __name__ == '__main__':
    game = Game()
    game.run()<|MERGE_RESOLUTION|>--- conflicted
+++ resolved
@@ -1,20 +1,12 @@
-<<<<<<< HEAD
+import sys
+
 import pygame
 
 from src import settings
 from src.screens.shop import ShopMenu
 from src.settings import SCREEN_WIDTH, SCREEN_HEIGHT, CHAR_TILE_SIZE
 from src.enums import GameState, Direction
-=======
-import sys
-
-import pygame
-
-from src import settings
->>>>>>> 8a6edcee
 from src import support
-from src.enums import GameState
-from src.gui.health_bar import HealthProgressBar
 from src.npc.dialog import DialogueManager, prepare_tb_image
 from src.screens.level import Level
 from src.screens.menu_main import MainMenu
@@ -22,6 +14,7 @@
 from src.screens.menu_settings import SettingsMenu
 from src.screens.shop import ShopMenu
 from src.settings import SCREEN_WIDTH, SCREEN_HEIGHT
+from src.gui.health_bar import HealthProgressBar
 
 class Game:
     def __init__(self):
@@ -56,13 +49,9 @@
         self.load_assets()
 
         # screens
-<<<<<<< HEAD
         self.level = Level(self.switch_state, self.tmx_maps, self.frames, self.sounds)
-=======
-        self.level = Level(self, self.switch_state, self.tmx_maps, self.frames, self.sounds)
         self.player = self.level.player
 
->>>>>>> 8a6edcee
         self.main_menu = MainMenu(self.switch_state)
         self.pause_menu = PauseMenu(self.switch_state)
         self.settings_menu = SettingsMenu(self.switch_state, self.sounds, self.player.controls)
